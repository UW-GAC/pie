{# Includable snippet to display help text about searches. #}
{% comment %}
  Usage: {% include 'trait_browser/_search_help.html' %}
{% endcomment %}

<div class="panel-group" id="accordion" role="tablist" aria-multiselectable="true">
  <div class="panel panel-default">
    <div class="panel-heading" role="tab" id="headingThree">
      <h4 class="panel-title">
        <a class="collapsed" role="button" data-toggle="collapse" data-parent="#accordion" href="#collapseThree" aria-expanded="false" aria-controls="collapseThree">
        Help with searches
        </a>
      </h4>
    </div>
    <div id="collapseThree" class="panel-collapse collapse" role="tabpanel" aria-labelledby="headingThree">
<<<<<<< HEAD
      <div class="panel-body">
        <dl class="dl-horizontal">
          <dt>Variable name</dt>
          <dd>
            Variable names are matched with case-insensitivity.
            If the "Match whole name" box is checked, the text entered in the "Variable name" field must be the whole variable name.
            For example, "bmi" will match "BMI" but not "BMI_1" or "baseline_bmi".
            Searches without the "Match whole name" box checked will match text anywhere in the variable name, so "bmi" will match "BMI", "BMI_1" and "baseline_bmi".
          </dd>
          <dt>Variable description</dt>
          <dd>
            All words entered are required to be in the description, although the order is irrelevant.
            The search will match either complete words or the beginning of words, but not the end of words.
            For example, "cons" will match both "cons" and "consent" but not "onset", while "ons" will match "onset" but not "consent".
            Special characters such as <, >, +, =, ?, %, and quotation marks are ignored.
            Words that are shorter than 3 letters in the variable description are ignored in the search, so "dir" can be found, but "di" cannot.
            The search is case insensitive.
          </dd>
        </dl>
      </div>
=======
    <div class="panel-body">
      <dl class="dl-horizontal">
        <dt>Variable name</dt>
        <dd>
          Variable names are matched with case-insensitivity.
          If the "Match whole name" box is checked, the text entered in the "Variable name" field must be the whole variable name.
          For example, "bmi" will match "BMI" but not "BMI_1" or "baseline_bmi".
          Searches without the "Match whole name" box checked will match text anywhere in the variable name, so "bmi" will match "BMI", "BMI_1" and "baseline_bmi".
        </dd>
        <dt>Variable description</dt>
        <dd>
          All words entered are required to be in the description, although the order is irrelevant.
          The search will match either complete words or the beginning of words, but not the end of words.
          For example, "cons" will match both "cons" and "consent" but not "onset", while "ons" will match "onset" but not "consent".
          Special characters such as <, >, +, =, ?, %, and quotation marks are ignored.
          Words that are shorter than 3 letters in the variable description are excluded from the search, so "dir" can be found, but "di" cannot.
          The search is case insensitive.
        </dd>
      </dl>
    </div>
>>>>>>> acaa4314
    </div>
  </div>
</div><|MERGE_RESOLUTION|>--- conflicted
+++ resolved
@@ -13,7 +13,6 @@
       </h4>
     </div>
     <div id="collapseThree" class="panel-collapse collapse" role="tabpanel" aria-labelledby="headingThree">
-<<<<<<< HEAD
       <div class="panel-body">
         <dl class="dl-horizontal">
           <dt>Variable name</dt>
@@ -34,28 +33,6 @@
           </dd>
         </dl>
       </div>
-=======
-    <div class="panel-body">
-      <dl class="dl-horizontal">
-        <dt>Variable name</dt>
-        <dd>
-          Variable names are matched with case-insensitivity.
-          If the "Match whole name" box is checked, the text entered in the "Variable name" field must be the whole variable name.
-          For example, "bmi" will match "BMI" but not "BMI_1" or "baseline_bmi".
-          Searches without the "Match whole name" box checked will match text anywhere in the variable name, so "bmi" will match "BMI", "BMI_1" and "baseline_bmi".
-        </dd>
-        <dt>Variable description</dt>
-        <dd>
-          All words entered are required to be in the description, although the order is irrelevant.
-          The search will match either complete words or the beginning of words, but not the end of words.
-          For example, "cons" will match both "cons" and "consent" but not "onset", while "ons" will match "onset" but not "consent".
-          Special characters such as <, >, +, =, ?, %, and quotation marks are ignored.
-          Words that are shorter than 3 letters in the variable description are excluded from the search, so "dir" can be found, but "di" cannot.
-          The search is case insensitive.
-        </dd>
-      </dl>
-    </div>
->>>>>>> acaa4314
     </div>
   </div>
 </div>