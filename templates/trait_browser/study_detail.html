--- conflicted
+++ resolved
@@ -1,58 +1,9 @@
 {% extends 'trait_browser/__study_page.html' %}
 
 {% block head_title %}
-<<<<<<< HEAD
-     | {{ study.i_study_name }} details
-{% endblock %}
-
-{% block content %}
-    <div class="well">
-
-    <h2>{{ study.i_study_name }} <small>dbGaP study details</small></h2>
-
-    <div class="panel panel-info">
-        <div class="panel-heading">
-            <h3 class="panel-title">Study: {{ study.i_study_name }}</h3>
-        </div>
-        <div class="panel-body">
-            <p><a class="btn btn-primary btn-lg" href="{{ study.get_search_url }}" role="button"><span class="glyphicon glyphicon-search" aria-hidden="true">
-            </span> Search variables from this study</a></p>
-            <dl class="dl-horizontal">
-                <dt>dbGaP accession</dt>
-                <dd>{{ study.phs }}</dd>
-                <dt>Dataset count</dt>
-                <dd>{{ dataset_count }}</dd>
-                <dt>Variable count</dt>
-                <dd>{{ trait_count }}</dd>
-            </dl>
-
-            <p><a class="btn btn-primary" href="{% url 'trait_browser:source:studies:detail:variables' study.pk %}" role="button"><span class="glyphicon glyphicon-th-large" aria-hidden="true">
-            </span> Study variables</a></p>
-            <p><a class="btn btn-primary" href="{% url 'trait_browser:source:studies:detail:datasets:list' study.pk %}" role="button"><span class="glyphicon glyphicon-th-list" aria-hidden="true">
-            </span> Study datasets</a></p>
-
-        </div>
-    </div>
-
-    <div class="panel panel-default">
-        <div class="panel-heading"><h4 class="panel-title">Links to dbGaP information</h4></div>
-        <div class="panel-body">
-            <dl class="dl-horizontal">
-                <dt>Study</dt> <dd><a target="_blank" href="{{ phs_link }}">{{ phs }}</a></dd>
-            </dl>
-            <p>A study's data collection forms and and related documents can be found on dbGaP.</p>
-            <p><mark>Please keep in mind that dbGaP data summaries might include many subjects who were not included in TOPMed sequencing.</mark></p>
-        </div>
-    </div>
-
-    </div>
-
-{% endblock %}
-=======
   {{ block.super }} details
 {% endblock head_title %}
 
 {% block subtitle %}
   study details
-{% endblock subtitle %}
->>>>>>> acaa4314
+{% endblock subtitle %}