--- conflicted
+++ resolved
@@ -21,15 +21,11 @@
     {% render_table results_table %}
   {% endif %}
 
-<<<<<<< HEAD
-{% endblock %}
+{% endblock content %}
 
 {% block footer %}
     <!-- script for django-autocomplete-light -->
     <script type="text/javascript" src="{% static 'admin/js/vendor/jquery/jquery.js' %}"></script>
     {{ form.media }}
 
-{% endblock %}
-=======
-{% endblock content %}
->>>>>>> acaa4314
+{% endblock footer %}