--- conflicted
+++ resolved
@@ -61,11 +61,7 @@
         label='Variable description',
         max_length=100,
         required=False,
-<<<<<<< HEAD
-        help_text='Search dbGaP phenotype variable descriptions. Words less than three letters are ignored.'
-=======
-        help_text='Search within variable descriptions.'
->>>>>>> acaa4314
+        help_text='Search within variable descriptions. Words less than three letters are ignored.'
     )
 
     def __init__(self, *args, **kwargs):
@@ -193,11 +189,7 @@
         label='Variable description',
         max_length=100,
         required=False,
-<<<<<<< HEAD
-        help_text='Search harmonized phenotype variable descriptions. Words less than three letters are ignored.'
-=======
-        help_text='Search within variable descriptions.'
->>>>>>> acaa4314
+        help_text='Search within variable descriptions. Words less than three letters are ignored.'
     )
     # Specify how form should be displayed.
     helper = FormHelper()
