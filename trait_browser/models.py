"""Models for trait_browser app."""

# Model fields that are imported directly from Snuffles are preceded with i_
# ForeignKey fields do not have this prefix, since they are links within the
# Django database.
# Custom primary_key fields have db_column set as well, otherwise their column
# names in the backend db would have "_id" appended to them.

from django.db import models
from django.core.urlresolvers import reverse


class TimeStampedModel(models.Model):
    """
    An abstract base class model that provides selfupdating
    ``created`` and ``modified`` fields.
    """

    created = models.DateTimeField(auto_now_add=True)
    modified = models.DateTimeField(auto_now=True)

    class Meta:
        abstract = True


# Study models.
# ------------------------------------------------------------------------------
class GlobalStudy(TimeStampedModel):
    """Model for "global study", which links studies between parent & child accessions.
    
    Global study connects data that are from the same parent study, but may be spread across
    parent and child accessions. Use GlobalStudy for all of the queries you think you might
    want to use Study for.
    
    Fields:
        i_id
        i_name
    """

    i_id = models.PositiveIntegerField('global study id', primary_key=True, db_column='study_id')
    i_name = models.CharField('global study name', max_length=200)

    class Meta:
        verbose_name_plural = 'GlobalStudies'

    def __str__(self):
        """Pretty printing."""
        return '{}, id={}'.format(self.i_name, self.i_id)


class Study(TimeStampedModel):
    """Model for dbGaP study accessions.
    
    Fields:
        i_accession
        i_study_name
        global_study
        phs
        dbgap_latest_version_link
    """
    
    global_study = models.ForeignKey(GlobalStudy)
    # Adds .global_study (object) and .global_study_id (pk).
    i_accession = models.PositiveIntegerField('study accession', primary_key=True, db_column='i_accession')
    i_study_name = models.CharField('study name', max_length=200)
    phs = models.CharField(max_length=9)
    dbgap_latest_version_link = models.CharField(max_length=200)

    class Meta:
        # Fix pluralization of this model, because grammar. 
        verbose_name_plural = 'Studies'

    def __str__(self):
        """Pretty printing."""
        return '{}, {}'.format(self.phs, self.i_study_name)
    
    def save(self, *args, **kwargs):
        """Custom save method for default dbGaP latest version study link.
        
        Automatically sets the value for the study's latest version dbGaP link.
        """
        self.phs = self.set_phs()
        self.dbgap_latest_version_link = self.set_dbgap_latest_version_link()
        # Call the "real" save method.
        super(Study, self).save(*args, **kwargs)
    
    def set_phs(self):
        """Automatically set phs from the study's accession number.
        
        Properly format the phs number for this study, so it's easier to get to
        in templates.
        """
        return 'phs{:06}'.format(self.i_accession)

    STUDY_URL = 'http://www.ncbi.nlm.nih.gov/projects/gap/cgi-bin/study.cgi?study_id={}'
    def set_dbgap_latest_version_link(self):
        """Automatically set dbgap_latest_version_link from the study's phs.
        
        Construct a URL to the dbGaP study information page using a base URL.
        Without a specified version number, the dbGaP link takes you to the
        latest version.
        """
        return self.STUDY_URL.format(self.phs)

<<<<<<< HEAD
    def get_absolute_url(self):
        """Gets the absolute URL of the detail page for a given Study instance."""
        return reverse('trait_browser:source:study:detail', kwargs={'pk': self.pk})
=======
    def get_search_url(self):
        """Produce a url to initially populate checkboxes in the search page based on the study."""
        return reverse('trait_browser:source:search') + '?study={}'.format(self.i_accession)

>>>>>>> 5f91d9ff

class SourceStudyVersion(TimeStampedModel):
    """Model for versions of each dbGaP study accession.
    
    Fields:
        i_id
        study
        i_version
        i_participant_set
        i_dbgap_date
        i_prerelease
        i_deprecated
        phs_version_string
    """
    
    study = models.ForeignKey(Study)
    # Adds .study (object) and .study_id (pk).
    i_id = models.PositiveIntegerField('source study version id', primary_key=True, db_column='i_id')
    i_version = models.PositiveIntegerField('version')
    i_participant_set = models.PositiveIntegerField('participant set')
    i_dbgap_date = models.DateTimeField('dbGaP date')
    i_is_prerelease = models.BooleanField('is prerelease?')
    i_is_deprecated = models.BooleanField('is deprecated?')
    phs_version_string = models.CharField(max_length=20)
    
    def __str__(self):
        """Pretty printing."""
        return 'study {} version {}, id='.format(self.study, self.i_version, self.i_id)
        
    def save(self, *args, **kwargs):
        """Custom save method for setting default dbGaP accession strings.
        
        Automatically sets the value for phs_version_string.
        """
        self.phs_version_string = self.set_phs_version_string()
        # Call the "real" save method.
        super(SourceStudyVersion, self).save(*args, **kwargs)
    
    def set_phs_version_string(self):
        """Automatically set phs_version_string from the study's phs value."""
        return '{}.v{}.p{}'.format(self.study.phs, self.i_version, self.i_participant_set)
    

class Subcohort(TimeStampedModel):
    """Model for subcohorts.
    
    Fields:
        study
        i_id
        i_name
    """
    
    study = models.ForeignKey(Study)
    # Adds .study (object) and .study_id (pk).
    i_id = models.PositiveIntegerField('id', primary_key=True, db_column='i_id')
    i_name = models.CharField('name', max_length=45)

    def __str__(self):
        """Pretty printing."""
        return '{} subcohort of study {}, id={}'.format(self.i_name, self.study, self.i_id)


# Dataset related models.
# ------------------------------------------------------------------------------
class SourceDataset(TimeStampedModel):
    """Model for dbGaP datasets from which SourceTraits are obtained.
    
    Fields:
        i_id
        study_version
        i_accession
        i_version
        i_visit_code
        i_visit_number
        i_is_subject_file
        i_study_subject_column
        i_is_medication_dataset
        i_dbgap_description
        i_dcc_description
        subcohorts
    """
    
    source_study_version = models.ForeignKey(SourceStudyVersion)
    # Adds .source_study_version (object) and .source_study_version_id (pk).
    i_id = models.PositiveIntegerField('dataset id', primary_key=True, db_column='i_id')
    i_accession = models.PositiveIntegerField('dataset accession')
    i_version = models.PositiveIntegerField('dataset version')
    i_visit_code = models.CharField('visit code', max_length=100, blank=True)
    i_visit_number = models.CharField('visit number', max_length=45, blank=True)
    i_is_subject_file = models.BooleanField('is subject file?')
    i_study_subject_column = models.CharField('study subject column name', max_length=45, blank=True)
    i_is_medication_dataset = models.NullBooleanField('is medication dataset?', blank=True)
    # These TextFields use longtext in MySQL rather than just text, like in snuffles.
    i_dbgap_description = models.TextField('dbGaP description', blank=True) 
    i_dcc_description = models.TextField('DCC description', blank=True)
    pht_version_string = models.CharField(max_length=20)
    subcohorts = models.ManyToManyField(Subcohort)

    def __str__(self):
        """Pretty printing."""
        return 'dataset {} of study {}, id={}'.format(self.pht_version_string, self.source_study_version.study, self.i_id)

    def save(self, *args, **kwargs):
        """Custom save method for setting default dbGaP accession strings.
        
        Automatically sets the value for pht_version_string.
        """
        self.pht_version_string = self.set_pht_version_string()
        # Call the "real" save method.
        super(SourceDataset, self).save(*args, **kwargs)

    def set_pht_version_string(self):
        """Automatically set pht_version_string from the accession, version, and particpant set."""
        return 'pht{:06}.v{}.p{}'.format(self.i_accession, self.i_version, self.source_study_version.i_participant_set)


class HarmonizedTraitSet(TimeStampedModel):
    """Model for harmonized trait set from snuffles. Analagous to the SourceDataset
    for source traits.
    
    Fields:
        i_id
        i_trait_set_name
        i_flavor
        i_version
        i_description
    """

    i_id = models.PositiveIntegerField('harmonized trait set id', primary_key=True, db_column='i_id')
    i_trait_set_name = models.CharField('trait set name', max_length=45)
    i_flavor = models.PositiveIntegerField('flavor')
    i_version = models.PositiveIntegerField('version')
    i_description = models.CharField('description', max_length=1000)
    # This is a quoted string because the referenced model hasn't been defined yet.
    component_source_traits = models.ManyToManyField('SourceTrait')
    component_harmonized_traits = models.ManyToManyField('HarmonizedTrait')

    def __str__(self):
        """Pretty printing."""
        return 'harmonized trait set {}, id={}'.format(self.i_trait_set_name, self.i_id)

# Trait models.
# ------------------------------------------------------------------------------
class Trait(TimeStampedModel):
    """Abstract superclass model for SourceTrait and HarmonizedTrait.
    
    SourceTrait and HarmonizedTrait Models inherit from this Model, but the Trait
    model itself won't be used to create a db table.
    
    Fields:
        i_trait_id
        i_trait_name
        i_description
    """
    
    i_trait_id = models.PositiveIntegerField('phenotype id', primary_key=True, db_column='i_trait_id')
    i_trait_name = models.CharField('phenotype name', max_length=100)
    i_description = models.TextField('description')
    # Had to put i_is_unique_key in Harmonized and Source subclasses separately
    # because one can be NULL and the other can't.

    class Meta:
        abstract = True


class SourceTrait(Trait):
    """Model for 'raw' source variable metadata as received from dbGaP.
    
    Extends the Trait abstract model.
    
    Fields:
        source_dataset
        i_detected_type
        i_dbgap_type
        i_visit_number
        i_dbgap_variable_accession
        i_dbgap_variable_version
        i_dbgap_comment
        i_dbgap_unit
        i_n_records
        i_n_missing
        study_accession
        dataset_accession
        variable_accession
        dbgap_study_link
        dbgap_variable_link
    """
    
    source_dataset = models.ForeignKey(SourceDataset)
    # Adds .source_dataset (object) and .source_dataset_id (pk).
    i_detected_type = models.CharField('detected type', max_length=100, blank=True)
    i_dbgap_type = models.CharField('dbGaP type', max_length=100, blank=True)
    i_visit_number = models.CharField('visit number', max_length=45, blank=True)
    i_dbgap_variable_accession = models.PositiveIntegerField('dbGaP variable accession')
    i_dbgap_variable_version = models.PositiveIntegerField('dbGaP variable version')
    i_dbgap_comment = models.TextField('dbGaP comment', blank=True)
    i_dbgap_unit = models.CharField('dbGaP unit', max_length=45, blank=True)
    i_n_records = models.PositiveIntegerField('n records', null=True, blank=True)
    i_n_missing = models.PositiveIntegerField('n missing', null=True, blank=True)
    i_is_visit_column = models.NullBooleanField('is visit column?', blank=True)
    i_is_unique_key = models.NullBooleanField('is unique key?', blank=True)
    # dbGaP accession numbers
    study_accession = models.CharField(max_length=20)
    dataset_accession = models.CharField(max_length=20)
    variable_accession = models.CharField(max_length=23)
    # dbGaP links.
    # Since these are URLFields, they will be validated as well-formed URLs.
    dbgap_study_link = models.URLField(max_length=200)
    dbgap_variable_link = models.URLField(max_length=200)
    dbgap_dataset_link = models.URLField(max_length=200)
    
    # Constants for custom save methods.
    VARIABLE_URL = 'http://www.ncbi.nlm.nih.gov/projects/gap/cgi-bin/variable.cgi?study_id={}&phv={:08}'
    STUDY_URL = 'http://www.ncbi.nlm.nih.gov/projects/gap/cgi-bin/study.cgi?study_id={}'
    DATASET_URL = 'http://www.ncbi.nlm.nih.gov/projects/gap/cgi-bin/dataset.cgi?study_id={}&pht={}'

    def __str__(self):
        """Pretty printing of SourceTrait objects."""
        return '{} {} (dbGaP: {} from dataset {})'.format(self.i_trait_id, self.i_trait_name, self.variable_accession, self.dataset_accession)
    
    def save(self, *args, **kwargs):
        """Custom save method for default dbGaP accessions and links.
        
        Automatically sets values for various dbGaP accession numbers and dbGaP
        link URLs. 
        """
        # Set values for dbGaP accession numbers.
        self.study_accession = self.set_study_accession()
        self.dataset_accession = self.set_dataset_accession()
        self.variable_accession = self.set_variable_accession()
        # Set values for dbGaP links.
        self.dbgap_study_link = self.set_dbgap_study_link()
        self.dbgap_variable_link = self.set_dbgap_variable_link()
        self.dbgap_dataset_link = self.set_dbgap_dataset_link()
        # Call the "real" save method.
        super(SourceTrait, self).save(*args, **kwargs)
    
    def is_latest_version(self):
        """Test whether this is the latest version of a given trait.
        
        Returns:
            boolean True or False
        """
        pass
        
    def set_study_accession(self):
        """Automatically set study_accession field from the linked SourceStudyVersion."""
        return self.source_dataset.source_study_version.phs_version_string

    def set_dataset_accession(self):
        """Automatically set dataset_accession field from the linked SourceDataset."""
        return self.source_dataset.pht_version_string
    
    def set_variable_accession(self):
        """Automatically set variable_accession from the linked SourceStudyVersion and dbGaP accession."""
        return 'phv{:08}.v{}.p{}'.format(self.i_dbgap_variable_accession,
                                         self.i_dbgap_variable_version,
                                         self.source_dataset.source_study_version.i_participant_set)

    def set_dbgap_variable_link(self):
        """Automatically set dbgap_variable_link from study_accession and dbgap_variable_accession.
        
        Construct a URL to the dbGaP variable information page using a base URL
        and some fields from this SourceTrait.
        """
        return self.VARIABLE_URL.format(self.study_accession, self.i_dbgap_variable_accession)

    def set_dbgap_study_link(self):
        """Automatically set dbgap_study_link from study_accession.
        
        Construct a URL to the dbGaP study information page using a base URL
        and some fields from this SourceTrait.
        """
        return self.STUDY_URL.format(self.study_accession)

    def set_dbgap_dataset_link(self):
        """Automatically set dbgap_dataset_link from accession information.
        
        Construct a URL to the dbGaP dataset information page using a base URL and
        some fields from this SourceTrait.
        """
        return self.DATASET_URL.format(self.study_accession, self.source_dataset.i_accession)

    def get_absolute_url(self):
        """Gets the absolute URL of the detail page for a given SourceTrait instance."""
        return reverse('trait_browser:source:detail', kwargs={'pk': self.pk})

class HarmonizedTrait(Trait):
    """Model for traits harmonized by the DCC.
    
    Extends the Trait abstract superclass. 
    
    Fields:
        harmonized_trait_set
        i_data_type
        i_unit
        i_is_unique_key
        component_source_traits
        component_harmonized_traits
    """
    
    harmonized_trait_set = models.ForeignKey(HarmonizedTraitSet)
    # Adds .harmonized_trait_set (object) and .harmonized_trait_set_id (pk).
    i_data_type = models.CharField('data type', max_length=45)
    i_unit = models.CharField('unit', max_length=100, blank=True)
    i_is_unique_key = models.BooleanField('is unique key?')
    # component_source_traits = models.ManyToManyField(SourceTrait)
    # # This is a quoted string because the referenced model hasn't been defined yet.
    # component_harmonized_traits = models.ManyToManyField('HarmonizedTrait')
    trait_flavor_name = models.CharField(max_length=150)

    def __str__(self):
        """Pretty printing."""
        return 'harmonized trait {}, id={}, from trait set {}'.format(self.i_trait_name, self.i_trait_id, self.harmonized_trait_set)

    def save(self, *args, **kwargs):
        """Custom save method for making the trait flavor name.
        
        Automatically sets the value for the harmonized trait's trait_flavor_name.
        """
        self.trait_flavor_name = self.set_trait_flavor_name()
        # Call the "real" save method.
        super(HarmonizedTrait, self).save(*args, **kwargs)
    
    def set_trait_flavor_name(self):
        """Automatically set trait_flavor_name from the trait's i_trait_name and the trait set's flavor name.
        
        Properly format the trait_flavor_name for this harmonized trait so that it's
        available for easy use later.
        """
        return '{}_{}'.format(self.i_trait_name, self.harmonized_trait_set.i_flavor)

    def get_absolute_url(self):
        """Gets the absolute URL of the detail page for a given HarmonizedTrait instance."""
        return reverse('trait_browser:harmonized:detail', kwargs={'pk': self.pk})

# Encoded Value models.
# ------------------------------------------------------------------------------
class TraitEncodedValue(TimeStampedModel):
    """Abstract superclass model for SourceEncodedValue and HarmonizedEncodedValue.
    
    SourceEncodedValue and HarmonizedEncodedValue models inherit from this Model,
    but the EncodedValue model itself won't be used to create a db table.
    
    Fields:
        i_category
        i_value
    """
    
    i_id = models.PositiveIntegerField('id', primary_key=True, db_column='i_id')
    i_category = models.CharField('category', max_length=45)
    i_value = models.CharField('value', max_length=1000)

    class Meta:
        abstract = True


class SourceTraitEncodedValue(TraitEncodedValue):
    """Model for encoded values from 'raw' dbGaP data, as received from dbGaP.
    
    Extends the TraitEncodedValue abstract superclass.
    
    Fields:
        source_trait
    """
    
    source_trait = models.ForeignKey(SourceTrait)
    # Adds .source_trait (object) and .source_trait_id (pk)
    
    def __str__(self):
        """Pretty printing."""
        return 'encoded value {} for {}\nvalue = {}'.format(self.i_category, self.source_trait, self.i_value)
   

class HarmonizedTraitEncodedValue(TraitEncodedValue):
    """Model for encoded values from DCC harmonized traits.
    
    Extends the TraitEncodedValue superclass.
    
    Fields:
    
    """
    harmonized_trait = models.ForeignKey(HarmonizedTrait)
    # Adds .harmonized_trait (object) and .harmonized_trait_id (pk).
    
    def __str__(self):
        """Pretty printing of HarmonizedTraitEncodedValue objects."""
        return 'encoded value {} for {}\nvalue = {}'.format(self.i_category, self.harmonized_trait, self.i_value)<|MERGE_RESOLUTION|>--- conflicted
+++ resolved
@@ -102,16 +102,14 @@
         """
         return self.STUDY_URL.format(self.phs)
 
-<<<<<<< HEAD
     def get_absolute_url(self):
         """Gets the absolute URL of the detail page for a given Study instance."""
         return reverse('trait_browser:source:study:detail', kwargs={'pk': self.pk})
-=======
+
     def get_search_url(self):
         """Produce a url to initially populate checkboxes in the search page based on the study."""
         return reverse('trait_browser:source:search') + '?study={}'.format(self.i_accession)
 
->>>>>>> 5f91d9ff
 
 class SourceStudyVersion(TimeStampedModel):
     """Model for versions of each dbGaP study accession.
