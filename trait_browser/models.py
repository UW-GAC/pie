"""Models for trait_browser app."""

# General guidelines:
#   * For pk fields, call them i_id and set db_column='i_id' so that the column is named appropriately
#       (otherwise they would be 'i_id_id')
#   * For fk fields, just use the Djangonic field name and appropriate field type
#   * All other fields should be named as their topmed_pheno name, but with 'i_' preceding the name
#   * Don't use any model-level defaults here (those are all handled at topmed_pheno)
#   * Include all NULL settings from topmed_pheno (except on string-like fields)
#   * Include all UNIQUE constraint settings from topmed_pheno (just in case)
#   * The model field type should match the topmed_pheno field type as closely as possible
#   * Do not replicate enum field choices from topmed_pheno

# Query to find out which fields to set null=True for:
# SELECT TABLE_NAME,COLUMN_NAME,DATA_TYPE FROM information_schema.COLUMNS WHERE TABLE_SCHEMA='topmed_pheno_devel_emeryl' AND IS_NULLABLE='YES' AND DATA_TYPE NOT IN ('varchar', 'text', 'tinyint') AND TABLE_NAME NOT IN ('harmonized_trait_data', 'subject', 'subject_archive');  # noqa
# Query to find out which fields should be NullBooleanFields:
# SELECT TABLE_NAME,COLUMN_NAME,DATA_TYPE FROM information_schema.COLUMNS WHERE TABLE_SCHEMA='topmed_pheno_devel_emeryl' AND IS_NULLABLE='YES' AND DATA_TYPE='tinyint' AND TABLE_NAME NOT IN ('harmonized_trait_data', 'subject', 'subject_archive');  # noqa

# Tables currently in topmed_pheno and wehther they are imported or not.
# +--------------------------------------------+
# | Tables_in_topmed_pheno_devel_emeryl        |
# +--------------------------------------------+
# | allowed_update_reason                      | y
# | component_age_trait                        | y
# | component_batch_trait                      | y
# | component_harmonized_trait_set             | y
# | component_source_trait                     | y
# | global_study                               | y
# | harmonization_unit                         | y
# | harmonized_dataset                         | n
# | harmonized_dataset_release                 | n
# | harmonized_dataset_trait_set               | n
# | harmonized_dataset_version                 | n
# | harmonized_function                        | n
# | harmonized_qc_document                     | n
# | harmonized_trait                           | y
# | harmonized_trait_data                      | n
# | harmonized_trait_encoded_values            | y
# | harmonized_trait_set                       | y
# | harmonized_trait_set_version               | y
# | harmonized_trait_set_version_update_reason | y
# | schema_changes                             | n
# | source_dataset                             | y
# | source_dataset_data_files                  | n
# | source_dataset_dictionary_files            | n
# | source_study_version                       | y
# | source_trait                               | y
# | source_trait_data                          | n
# | source_trait_encoded_values                | y
# | source_trait_inconsistent_metadata         | n
# | study                                      | y
# | subcohort                                  | y
# | subject                                    | n
# | subject_archive                            | n
# | view_harmonized_trait                      | n
# | view_harmonized_trait_all                  | n
# | view_source_trait                          | n
# | view_source_trait_all                      | n
# +--------------------------------------------+


from django.apps import apps
from django.db import models
from django.urls import reverse
from django.utils.text import Truncator
from core.models import TimeStampedModel

from . import querysets


INLINE_LIST_HTML = '\n'.join(
    ('<p><strong>{list_title}</strong>', '<ul class="list-inline">{list_elements}</ul>', '</p>'))
LIST_ELEMENT_HTML = '<li>{element}</li>'
POPOVER_URL_HTML = """<a href="{url}" data-toggle="popover" data-trigger="hover" data-placement="top"
                      data-content="{popover}">{name}</a>"""
URL_HTML = '<a href="{url}">{name}</a>'
PANEL_HTML = '\n'.join(
    ('<div class="panel panel-default">', '<div class="panel-heading">',
     '<h5 class="panel-title">{panel_title}</h5>', '</div>', '<div class="panel-body">{panel_body}', '</div>',
     '</div>')
)


class SourceDBTimeStampedModel(TimeStampedModel):
    """Superclass for models pulled from the source db, with i_date_added and i_date_changed fields."""

    i_date_added = models.DateTimeField()
    i_date_changed = models.DateTimeField()

    class Meta:
        abstract = True


# Study models.
# ------------------------------------------------------------------------------
class GlobalStudy(SourceDBTimeStampedModel):
    """Model for global_study from topmed_pheno, which links studies between parent & child accessions.

    Global study connects data that are from the same parent study, but may be spread across
    parent and child accessions. Use GlobalStudy for all of the queries you think you might
    want to use Study for.
    """

    i_id = models.PositiveIntegerField('global study id', primary_key=True, db_column='study_id')
    i_name = models.CharField('global study name', max_length=200, unique=True)
    i_topmed_accession = models.PositiveIntegerField('TOPMed accession', null=True, blank=True, unique=True)
    # In topmed_pheno, topmed_abbreviation has a unique constraint, but I can't do that here since Django just turns
    # all NULL string values into empty strings, and two empty strings are not counted as unique.
    i_topmed_abbreviation = models.CharField('TOPMed abbreviation', max_length=45, blank=True, default='')

    class Meta:
        verbose_name_plural = 'Global studies'

    def __str__(self):
        """Pretty printing."""
        return '{}, id={}'.format(self.i_name, self.i_id)


class Study(SourceDBTimeStampedModel):
    """Model for study from topmed_pheno."""

    STUDY_URL = 'http://www.ncbi.nlm.nih.gov/projects/gap/cgi-bin/study.cgi?study_id={}'

    global_study = models.ForeignKey(GlobalStudy, on_delete=models.CASCADE)
    # Adds .global_study (object) and .global_study_id (pk).
    i_accession = models.PositiveIntegerField('study accession', primary_key=True, db_column='i_accession')
    i_study_name = models.CharField('study name', max_length=200)
    phs = models.CharField(max_length=9)

    class Meta:
        # Fix pluralization of this model, because grammar.
        verbose_name_plural = 'Studies'

    def __str__(self):
        """Pretty printing."""
        return '{}, {}'.format(self.phs, self.i_study_name)

    def save(self, *args, **kwargs):
        """Custom save method to auto-set the phs field."""
        self.phs = self.set_phs()
        super(Study, self).save(*args, **kwargs)

    def set_phs(self):
        """Automatically set phs from the study's accession number.

        Properly format the phs number for this study, so it's easier to get to
        in templates.
        """
        return 'phs{:06}'.format(self.i_accession)

    def get_absolute_url(self):
        """Gets the absolute URL of the detail page for a given Study instance."""
        return reverse('trait_browser:source:studies:pk:detail', kwargs={'pk': self.pk})

    def get_search_url(self):
        """Produce a url to initially populate checkboxes in the search page based on the study."""
        return reverse('trait_browser:source:studies:pk:traits:search', kwargs={'pk': self.pk})

    def get_dataset_search_url(self):
        """Produce a url to search datasets wtihin the study."""
        return reverse('trait_browser:source:studies:pk:datasets:search', kwargs={'pk': self.pk})

    def get_name_link_html(self):
        """Get html for study's name linking to study detail page."""
        url_text = "{{% url 'trait_browser:source:studies:pk:detail' pk={} %}} ".format(self.pk)
        return URL_HTML.format(url=url_text, name=self.i_study_name)

    def get_all_tags_count(self):
        """Return a count of the number of tags for which traits are tagged in this study."""
        return apps.get_model('tags', 'Tag').objects.filter(
            all_traits__source_dataset__source_study_version__study=self).distinct().count()

    def get_archived_tags_count(self):
        """Return a count of the number of tags for which traits are tagged, but archived, in this study."""
        return apps.get_model('tags', 'TaggedTrait').objects.archived().filter(
            trait__source_dataset__source_study_version__study=self).aggregate(
            models.Count('tag', distinct=True))['tag__count']

    def get_non_archived_tags_count(self):
        """Return a count of the number of tags for which traits are tagged and NOT archived in this study."""
        return apps.get_model('tags', 'TaggedTrait').objects.non_archived().filter(
            trait__source_dataset__source_study_version__study=self).aggregate(
            models.Count('tag', distinct=True))['tag__count']

    def get_all_tagged_traits(self):
        """Return a queryset of all of the TaggedTraits from this study."""
        return apps.get_model('tags', 'TaggedTrait').objects.filter(
            trait__source_dataset__source_study_version__study=self)

    def get_archived_tagged_traits(self):
        """Return a queryset of the archived TaggedTraits from this study."""
        return apps.get_model('tags', 'TaggedTrait').objects.archived().filter(
            trait__source_dataset__source_study_version__study=self)

    def get_non_archived_tagged_traits(self):
        """Return a queryset of the non-archived TaggedTraits from this study."""
        return apps.get_model('tags', 'TaggedTrait').objects.non_archived().filter(
            trait__source_dataset__source_study_version__study=self)

    def get_all_traits_tagged_count(self):
        """Return the count of all traits that have been tagged in this study."""
        return SourceTrait.objects.filter(
            source_dataset__source_study_version__study=self).exclude(all_tags=None).count()

    def get_archived_traits_tagged_count(self):
        """Return the count of traits that have been tagged (and the tag archived) in this study."""
        return apps.get_model('tags', 'TaggedTrait').objects.archived().filter(
            trait__source_dataset__source_study_version__study=self).aggregate(
            models.Count('trait', distinct=True))['trait__count']

    def get_non_archived_traits_tagged_count(self):
        """Return the count of traits that have been tagged (and the tag not archived) in this study."""
        return apps.get_model('tags', 'TaggedTrait').objects.non_archived().filter(
            trait__source_dataset__source_study_version__study=self).aggregate(
            models.Count('trait', distinct=True))['trait__count']

    def get_latest_version(self):
        """Return the most recent SourceStudyVersion linked to this study."""
        return self.sourcestudyversion_set.filter(i_is_deprecated=False).latest('i_version')

    def get_latest_version_link(self):
        """Return a dbGaP link to the page for the latest SourceStudyVersion."""
        return self.get_latest_version().dbgap_link


class SourceStudyVersion(SourceDBTimeStampedModel):
    """Model for source_study_version from topmed_pheno."""

    STUDY_VERSION_URL = 'http://www.ncbi.nlm.nih.gov/projects/gap/cgi-bin/study.cgi?study_id={}'
    STUDY_VERSION_ACCESSION = '{}.v{}.p{}'

    study = models.ForeignKey(Study, on_delete=models.CASCADE)
    # Adds .study (object) and .study_id (pk).
    i_id = models.PositiveIntegerField('source study version id', primary_key=True, db_column='i_id')
    i_version = models.PositiveIntegerField('version')
    i_participant_set = models.PositiveIntegerField('participant set')
    i_dbgap_date = models.DateTimeField('dbGaP date')
    i_is_prerelease = models.BooleanField('is prerelease?')
    i_is_deprecated = models.BooleanField('is deprecated?')
    full_accession = models.CharField(max_length=20)
    dbgap_link = models.URLField(max_length=200)

    def __str__(self):
        """Pretty printing."""
        return 'study {} version {}, id='.format(self.study, self.i_version, self.i_id)

    def save(self, *args, **kwargs):
        """Custom save method to auto-set full_accession and dbgap_link."""
        self.full_accession = self.set_full_accession()
        self.dbgap_link = self.set_dbgap_link()
        super(SourceStudyVersion, self).save(*args, **kwargs)

    def set_full_accession(self):
        """Automatically set full_accession from the study's phs value."""
        return self.STUDY_VERSION_ACCESSION.format(self.study.phs, self.i_version, self.i_participant_set)

    def set_dbgap_link(self):
        """Automatically set dbgap_link from dbGaP identifier information."""
        return self.STUDY_VERSION_URL.format(self.full_accession)


class Subcohort(SourceDBTimeStampedModel):
    """Model for subcohort from topmed_pheno."""

    global_study = models.ForeignKey(GlobalStudy, on_delete=models.CASCADE)
    i_id = models.PositiveIntegerField('id', primary_key=True, db_column='i_id')
    i_name = models.CharField('name', max_length=45)

    def __str__(self):
        """Pretty printing."""
        return '{} subcohort of global study {}, id={}'.format(self.i_name, self.global_study, self.i_id)


# Dataset related models.
# ------------------------------------------------------------------------------
class SourceDataset(SourceDBTimeStampedModel):
    """Model for source_dataset from topmed_pheno."""

    DATASET_URL = 'http://www.ncbi.nlm.nih.gov/projects/gap/cgi-bin/dataset.cgi?study_id={}&pht={}'
    DATASET_ACCESSION = 'pht{:06}.v{}.p{}'

    source_study_version = models.ForeignKey(SourceStudyVersion, on_delete=models.CASCADE)
    # Adds .source_study_version (object) and .source_study_version_id (pk).
    i_id = models.PositiveIntegerField('dataset id', primary_key=True, db_column='i_id')
    i_accession = models.PositiveIntegerField('dataset accession')
    i_version = models.PositiveIntegerField('dataset version')
    i_is_subject_file = models.BooleanField('is subject file?')
    i_study_subject_column = models.CharField('study subject column name', max_length=45, blank=True)
    # The TextField uses longtext in MySQL rather than just text, like in topmed_pheno.
    i_dbgap_description = models.TextField('dbGaP description', blank=True)
    i_dbgap_date_created = models.DateTimeField('dbGaP date created', null=True, blank=True)
    full_accession = models.CharField(max_length=20)
    dbgap_filename = models.CharField(max_length=255, default='')
    dataset_name = models.CharField(max_length=255, default='')
    dbgap_link = models.URLField(max_length=200)

    # Managers/custom querysets.
    objects = querysets.SourceDatasetQuerySet.as_manager()

    def __str__(self):
        """Pretty printing."""
        return 'dataset {} of study {}, id={}, pht={}'.format(
            self.dataset_name, self.source_study_version.study, self.i_id, self.full_accession)

    def save(self, *args, **kwargs):
        """Custom save method to auto-set full_accession and dbgap_link."""
        self.full_accession = self.set_full_accession()
        self.dbgap_link = self.set_dbgap_link()
        super(SourceDataset, self).save(*args, **kwargs)

    def get_absolute_url(self):
        """Gets the absolute URL of the detail page for a given SourceDataset instance."""
        return reverse('trait_browser:source:datasets:detail', kwargs={'pk': self.pk})

    def set_full_accession(self):
        """Automatically set full_accession from the dataset's dbGaP identifiers."""
        return self.DATASET_ACCESSION.format(
            self.i_accession, self.i_version, self.source_study_version.i_participant_set)

    def set_dbgap_link(self):
        """Automatically set dbgap_link from dbGaP identifier information."""
        return self.DATASET_URL.format(self.source_study_version.full_accession, self.full_accession)

    def get_name_link_html(self, max_popover_words=80):
        """Get html for the dataset name linked to the dataset's detail page, with description as popover."""
        if not self.i_dbgap_description:
            description = '&mdash;'
        else:
            description = Truncator(self.i_dbgap_description).words(max_popover_words)
        return POPOVER_URL_HTML.format(url=self.get_absolute_url(), popover=description,
                                       name=self.dataset_name)


class HarmonizedTraitSet(SourceDBTimeStampedModel):
    """Model for harmonized trait set from topmed_pheno. Analagous to the SourceDataset for source traits."""

    i_id = models.PositiveIntegerField('harmonized trait set id', primary_key=True, db_column='i_id')
    i_trait_set_name = models.CharField('trait set name', max_length=45)
    i_flavor = models.PositiveIntegerField('flavor')
    i_is_longitudinal = models.BooleanField('is longitudinal?', default=False)
    i_is_demographic = models.BooleanField('is_demographic', default=False)
    # TODO: remove the defaults in both of the above boolean fields.

    def __str__(self):
        """Pretty printing."""
        return 'harmonized trait set {}, id={}'.format(self.i_trait_set_name, self.i_id)


class AllowedUpdateReason(models.Model):
    """Model for allowed_update_reason from topmed_pheno."""

    # Note that this must be loaded during import BEFORE harmonized trait set version
    i_id = models.PositiveIntegerField('allowed update reason id', primary_key=True, db_column='i_id')
    i_abbreviation = models.CharField('abbreviation', max_length=45, unique=True)
    i_description = models.CharField('description', max_length=1000)

    def __str__(self):
        """Pretty printing."""
        return self.i_abbreviation


class HarmonizedTraitSetVersion(SourceDBTimeStampedModel):
    """Model for harmonized_trait_set_version from topmed_pheno."""

    harmonized_trait_set = models.ForeignKey(HarmonizedTraitSet, on_delete=models.CASCADE)
    i_id = models.PositiveIntegerField('harmonized trait set version id', primary_key=True, db_column='i_id')
    i_version = models.PositiveIntegerField('version')
    i_git_commit_hash = models.CharField('git commit hash', max_length=40)
    i_harmonized_by = models.CharField('harmonized by', max_length=45)
    i_is_deprecated = models.BooleanField('is deprecated?')
    update_reasons = models.ManyToManyField(AllowedUpdateReason)
    component_html_detail = models.TextField(default='')

    def __str__(self):
        """Pretty printing."""
        return 'Harm. trait set {} version {}, id={}'.format(
            self.harmonized_trait_set.i_trait_set_name, self.i_version, self.i_id)

    def get_trait_names(self):
        """Gets a list of trait_flavor_names for harmonized traits in this trait set version."""
        return self.harmonizedtrait_set.values_list('trait_flavor_name', flat=True)

    def get_component_html(self):
        """Get html for component traits, in panels by harmonization unit and harmonized trait."""
        return '\n'.join([hunit.get_component_html() for hunit in self.harmonizationunit_set.all()])

    def get_absolute_url(self):
        """Gets the absolute URL of the detail page for a given HarmonizedTraitSet instance."""
        return reverse('trait_browser:harmonized:traits:detail', kwargs={'pk': self.pk})


class HarmonizationUnit(SourceDBTimeStampedModel):
    """Model for harmonization_unit from topmed_pheno."""

    harmonized_trait_set_version = models.ForeignKey(
        HarmonizedTraitSetVersion, null=True, default=None, on_delete=models.CASCADE)
    # TODO: make the fk non-nullable and remove the default.
    i_id = models.PositiveIntegerField('harmonization unit id', primary_key=True, db_column='i_id')
    i_tag = models.CharField('tag', max_length=100)
    # From component_source_trait in topmed_pheno.
    component_source_traits = models.ManyToManyField(
        'SourceTrait', related_name='source_component_of_harmonization_unit')
    # From component_batch_trait in topmed_pheno.
    component_batch_traits = models.ManyToManyField(
        'SourceTrait', related_name='batch_component_of_harmonization_unit')
    # From component_age_trait in topmed_pheno.
    component_age_traits = models.ManyToManyField('SourceTrait', related_name='age_component_of_harmonization_unit')
    # From component_harmonized_trait_set in topmed_pheno.
    component_harmonized_trait_set_versions = models.ManyToManyField(
        'HarmonizedTraitSetVersion', related_name='harmonized_component_of_harmonization_unit')

    def __str__(self):
        """Pretty printing."""
        return 'Harmonization unit - id {} tagged {}'.format(self.i_id, self.i_tag)

    def get_all_source_traits(self):
        """Get a queryset of all the SourceTraits components for this harmonization unit (age, batch, or source)."""
        return self.component_source_traits.all() | self.component_batch_traits.all() | self.component_age_traits.all()

    def get_source_studies(self):
        """Get a list containing all of the studies linked to component traits for this unit."""
        return list(set([trait.source_dataset.source_study_version.study for trait in self.get_all_source_traits()]))

    def get_component_html(self):
        """Get html for a panel of component traits for the harmonization unit.

        Includes an inline list of included studies if applicable.
        """
        study_list = '\n'.join([study.get_name_link_html() for study in self.get_source_studies()])
        age_list = '\n'.join([trait.get_name_link_html() for trait in self.component_age_traits.all()])
        component_html = '\n'.join([
            trait.get_component_html(harmonization_unit=self) for trait in self.harmonizedtrait_set.all()])
        panel_body = []
        if len(study_list) > 0:
            study_html = INLINE_LIST_HTML.format(list_title='Included studies', list_elements=study_list)
            panel_body.append(study_html)
        if len(age_list) > 0:
            age_html = INLINE_LIST_HTML.format(list_title='Component age variables', list_elements=age_list)
            panel_body.append(age_html)
        panel_body.append(component_html)
        panel_body = '\n'.join(panel_body)
        unit_panel = PANEL_HTML.format(panel_title='Harmonization unit: {}'.format(self.i_tag), panel_body=panel_body)
        return unit_panel


# Trait models.
# ------------------------------------------------------------------------------
class Trait(SourceDBTimeStampedModel):
    """Abstract superclass model for SourceTrait and HarmonizedTrait.

    SourceTrait and HarmonizedTrait Models inherit from this Model, but the Trait
    model itself won't be used to create a db table.
    """

    i_trait_id = models.PositiveIntegerField('phenotype id', primary_key=True, db_column='i_trait_id')
    i_trait_name = models.CharField('phenotype name', max_length=100)
    i_description = models.TextField('description')
    # Had to put i_is_unique_key in Harmonized and Source subclasses separately
    # because one can be NULL and the other can't.

    class Meta:
        abstract = True


class SourceTrait(Trait):
    """Model for source_trait from topmed_pheno.

    Extends the Trait abstract model.
    """

    VARIABLE_URL = 'http://www.ncbi.nlm.nih.gov/projects/gap/cgi-bin/variable.cgi?study_id={}&phv={:08}'
    VARIABLE_ACCESSION = 'phv{:08}.v{}.p{}'

    source_dataset = models.ForeignKey(SourceDataset, on_delete=models.CASCADE)
    # Adds .source_dataset (object) and .source_dataset_id (pk).
    i_detected_type = models.CharField('detected type', max_length=100, blank=True)
    i_dbgap_type = models.CharField('dbGaP type', max_length=100, blank=True)
    i_dbgap_variable_accession = models.PositiveIntegerField('dbGaP variable accession')
    i_dbgap_variable_version = models.PositiveIntegerField('dbGaP variable version')
    # i_description contains data from dbgap_description field.
    i_dbgap_comment = models.TextField('dbGaP comment', blank=True)
    i_dbgap_unit = models.CharField('dbGaP unit', max_length=45, blank=True)
    i_n_records = models.PositiveIntegerField('n records', null=True, blank=True)
    i_n_missing = models.PositiveIntegerField('n missing', null=True, blank=True)
    i_is_unique_key = models.NullBooleanField('is unique key?', blank=True)
    i_are_values_truncated = models.NullBooleanField('are values truncated?', default=None)
    # TODO: remove the default.
    full_accession = models.CharField(max_length=23)
    dbgap_link = models.URLField(max_length=200)

    # Managers/custom querysets.
    objects = querysets.SourceTraitQuerySet.as_manager()

    def __str__(self):
        """Pretty printing of SourceTrait objects."""
        return '{trait_name} ({phv}): dataset {pht}'.format(trait_name=self.i_trait_name,
                                                            phv=self.full_accession,
                                                            pht=self.source_dataset.full_accession)

    def save(self, *args, **kwargs):
        """Custom save method to auto-set full_accession and dbgap_link."""
        self.full_accession = self.set_full_accession()
        self.dbgap_link = self.set_dbgap_link()
        super(SourceTrait, self).save(*args, **kwargs)

    def set_full_accession(self):
        """Automatically set full_accession from the variable's dbGaP identifiers."""
        return self.VARIABLE_ACCESSION.format(
            self.i_dbgap_variable_accession, self.i_dbgap_variable_version,
            self.source_dataset.source_study_version.i_participant_set)

    def set_dbgap_link(self):
        """Automatically set dbgap_link from dbGaP identifier information."""
        return self.VARIABLE_URL.format(
            self.source_dataset.source_study_version.full_accession, self.i_dbgap_variable_accession)

    def get_absolute_url(self):
        """Gets the absolute URL of the detail page for a given SourceTrait instance."""
        return reverse('trait_browser:source:traits:detail', kwargs={'pk': self.pk})

<<<<<<< HEAD
    def get_name_link_html(self, max_popover_words=80):
=======
    @property
    def archived_tags(self):
        """Return queryset of archived tags linked to this trait."""
        archived_tagged_traits = apps.get_model('tags', 'TaggedTrait').objects.archived().filter(trait=self)
        return apps.get_model('tags', 'Tag').objects.filter(
            pk__in=archived_tagged_traits.values_list('tag__pk', flat=True))

    @property
    def non_archived_tags(self):
        """Return queryset of non-archived tags linked to this trait."""
        non_archived_tagged_traits = apps.get_model('tags', 'TaggedTrait').objects.non_archived().filter(trait=self)
        return apps.get_model('tags', 'Tag').objects.filter(
            pk__in=non_archived_tagged_traits.values_list('tag__pk', flat=True))

    def get_name_link_html(self):
>>>>>>> 55d0b48f
        """Get html for the trait name linked to the trait's detail page, with description as popover."""
        if not self.i_description:
            description = '&mdash;'
        else:
            description = Truncator(self.i_description).words(max_popover_words)
        return POPOVER_URL_HTML.format(url=self.get_absolute_url(), popover=description,
                                       name=self.i_trait_name)


class HarmonizedTrait(Trait):
    """Model for traits harmonized by the DCC.

    Extends the Trait abstract superclass.
    """

    harmonized_trait_set_version = models.ForeignKey(
        HarmonizedTraitSetVersion, null=True, default=None, on_delete=models.CASCADE)
    # TODO: make the fk non-nullable and remove the default.
    # Adds .harmonized_trait_set (object) and .harmonized_trait_set_id (pk).
    i_data_type = models.CharField('data type', max_length=45)
    i_unit = models.CharField('unit', max_length=100, blank=True)
    i_has_batch = models.BooleanField('has batch?')
    i_is_unique_key = models.BooleanField('is unique key?')
    # From component_source_trait in topmed_pheno.
    component_source_traits = models.ManyToManyField(
        'SourceTrait', related_name='source_component_of_harmonized_trait')
    # From component_batch_trait in topmed_pheno.
    component_batch_traits = models.ManyToManyField('SourceTrait', related_name='batch_component_of_harmonized_trait')
    # From component_harmonized_trait_set in topmed_pheno.
    component_harmonized_trait_set_versions = models.ManyToManyField(
        'HarmonizedTraitSetVersion', related_name='harmonized_component_of_harmonized_trait')
    # From a special query (HUNIT_QUERY in import_db) of component_batch_trait, component_source_trait, and
    # component_harmonized_trait_set from topmed_pheno.
    harmonization_units = models.ManyToManyField(HarmonizationUnit)
    # Created according to same rules as topmed_pheno.
    trait_flavor_name = models.CharField(max_length=150)

    # Managers/custom querysets.
    objects = querysets.HarmonizedTraitQuerySet.as_manager()

    class Meta:
        unique_together = (('harmonized_trait_set_version', 'i_trait_name'), )

    def __str__(self):
        """Pretty printing."""
        return self.trait_flavor_name

    def save(self, *args, **kwargs):
        """Custom save method for making the trait flavor name.

        Automatically sets the value for the harmonized trait's trait_flavor_name.
        """
        self.trait_flavor_name = self.set_trait_flavor_name()
        # Call the "real" save method.
        super(HarmonizedTrait, self).save(*args, **kwargs)

    def set_trait_flavor_name(self):
        """Automatically set trait_flavor_name from the trait's i_trait_name and the trait set's flavor name.

        Properly format the trait_flavor_name for this harmonized trait so that it's
        available for easy use later.
        """
        return '{}_{}'.format(self.i_trait_name, self.harmonized_trait_set_version.harmonized_trait_set.i_flavor)

    def get_absolute_url(self):
        """Gets the absolute URL of the detail page for a given HarmonizedTrait instance.

        In this special case, goes to the detail page for the related trait set.
        """
        return self.harmonized_trait_set_version.get_absolute_url()

    def get_name_link_html(self, max_popover_words=80):
        """Get html for the trait name linked to the harmonized trait's detail page, with description as popover."""
        url_text = "{{% url 'trait_browser:harmonized:traits:detail' pk={} %}} ".format(self.harmonized_trait_set_version.pk)
        if not self.i_description:
            description = '&mdash;'
        else:
            description = Truncator(self.i_description).words(max_popover_words)
        return POPOVER_URL_HTML.format(url=url_text, popover=description, name=self.trait_flavor_name)

    def get_component_html(self, harmonization_unit):
        """Get html for inline lists of source and harmonized component phenotypes for the harmonized trait."""
        source = [tr.get_name_link_html() for tr in (
            self.component_source_traits.all() & harmonization_unit.component_source_traits.all())]
        harmonized_trait_set_versions = [trait_set_version for trait_set_version in (
            self.component_harmonized_trait_set_versions.all() &
            harmonization_unit.component_harmonized_trait_set_versions.all())]
        harmonized = [tr.get_name_link_html() for trait_set in harmonized_trait_set_versions
                      for tr in trait_set.harmonizedtrait_set.all()
                      if not tr.i_is_unique_key]
        component_html = ''
        if len(source) > 0:
            trait_list = '\n'.join([LIST_ELEMENT_HTML.format(element=trait) for trait in source])
            component_html += INLINE_LIST_HTML.format(
                list_title='Component study variables for {}'.format(self.trait_flavor_name),
                list_elements=trait_list)
        if len(harmonized) > 0:
            trait_list = '\n'.join([LIST_ELEMENT_HTML.format(element=trait) for trait in harmonized])
            component_html += '\n' + INLINE_LIST_HTML.format(
                list_title='Component harmonized variables for {}'.format(self.trait_flavor_name),
                list_elements=trait_list)
        return component_html


# Encoded Value models.
# ------------------------------------------------------------------------------
class TraitEncodedValue(SourceDBTimeStampedModel):
    """Abstract superclass model for SourceEncodedValue and HarmonizedEncodedValue.

    SourceEncodedValue and HarmonizedEncodedValue models inherit from this Model,
    but the EncodedValue model itself won't be used to create a db table.
    """

    i_id = models.PositiveIntegerField('id', primary_key=True, db_column='i_id')
    i_category = models.CharField('category', max_length=45)
    i_value = models.CharField('value', max_length=1000)

    class Meta:
        abstract = True


class SourceTraitEncodedValue(TraitEncodedValue):
    """Model for source_trait_encoded_values from topmed_pheno.

    Extends the TraitEncodedValue abstract superclass.
    """

    source_trait = models.ForeignKey(SourceTrait, on_delete=models.CASCADE)
    # Adds .source_trait (object) and .source_trait_id (pk)

    def __str__(self):
        """Pretty printing."""
        return 'encoded value {} for {}\nvalue = {}'.format(self.i_category, self.source_trait, self.i_value)


class HarmonizedTraitEncodedValue(TraitEncodedValue):
    """Model for harmonized_trait_encoded_values from topmed_pheno.

    Extends the TraitEncodedValue superclass.
    """

    harmonized_trait = models.ForeignKey(HarmonizedTrait, on_delete=models.CASCADE)
    # Adds .harmonized_trait (object) and .harmonized_trait_id (pk).

    def __str__(self):
        """Pretty printing of HarmonizedTraitEncodedValue objects."""
        return 'encoded value {} for {}\nvalue = {}'.format(self.i_category, self.harmonized_trait, self.i_value)<|MERGE_RESOLUTION|>--- conflicted
+++ resolved
@@ -518,9 +518,6 @@
         """Gets the absolute URL of the detail page for a given SourceTrait instance."""
         return reverse('trait_browser:source:traits:detail', kwargs={'pk': self.pk})
 
-<<<<<<< HEAD
-    def get_name_link_html(self, max_popover_words=80):
-=======
     @property
     def archived_tags(self):
         """Return queryset of archived tags linked to this trait."""
@@ -535,8 +532,7 @@
         return apps.get_model('tags', 'Tag').objects.filter(
             pk__in=non_archived_tagged_traits.values_list('tag__pk', flat=True))
 
-    def get_name_link_html(self):
->>>>>>> 55d0b48f
+    def get_name_link_html(self, max_popover_words=80):
         """Get html for the trait name linked to the trait's detail page, with description as popover."""
         if not self.i_description:
             description = '&mdash;'
