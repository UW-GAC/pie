--- conflicted
+++ resolved
@@ -5,6 +5,7 @@
 from django.core.urlresolvers import reverse, RegexURLResolver, RegexURLPattern
 
 from core.utils import ViewsAutoLoginTestCase, LoginRequiredTestCase
+from profiles.models import Search, UserData
 from .models import GlobalStudy, HarmonizedTrait, HarmonizedTraitEncodedValue, HarmonizedTraitSet, SourceDataset, SourceStudyVersion, SourceTrait, SourceTraitEncodedValue, Study, Subcohort
 from .factories import GlobalStudyFactory, HarmonizedTraitFactory, HarmonizedTraitEncodedValueFactory, HarmonizedTraitSetFactory, SourceDatasetFactory, SourceStudyVersionFactory, SourceTraitFactory, SourceTraitEncodedValueFactory, StudyFactory, SubcohortFactory 
 from .forms import SourceTraitCrispySearchForm, HarmonizedTraitCrispySearchForm
@@ -12,7 +13,6 @@
 from .urls import urlpatterns
 from .views import TABLE_PER_PAGE, search
 
-from profiles.models import Search, UserData
 
 # NB: The database is reset for each test method within a class!
 # NB: for test methods with multiple assertions, the first failed assert statement
@@ -381,13 +381,12 @@
         self.assertNotIn('trait_table', response.context)    # The trait_table object exists.
         self.assertFalse(response.context['form'].is_bound)    # Form is not bound to data.
 
-<<<<<<< HEAD
     def test_source_trait_search_has_no_initial_checkboxes(self):
         """Tests that the base search url does not have an initial checkbox."""
         url = reverse('trait_browser:source:search')
         response = self.client.get(url)
         self.assertEqual(len(response.context['form'].initial), 0)
-=======
+
     def test_source_search_is_saved(self):
         """ Test that a source search is saved """
         search_type = 'source'
@@ -434,7 +433,6 @@
         user_searches = UserData.objects.get(user_id=self.user.id).saved_searches.all()
         search = Search.objects.get(param_text=text, search_type='source')
         self.assertIn(search, user_searches)
->>>>>>> c96aa5e0
 
 
 class HarmonizedTraitViewsTestCase(ViewsAutoLoginTestCase):
