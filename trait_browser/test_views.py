"""Test the functions and classes for views.py."""

from copy import copy

from django.contrib.auth.models import Group
from django.urls import reverse

from core.utils import (DCCAnalystLoginTestCase, get_autocomplete_view_ids, LoginRequiredTestCase,
                        PhenotypeTaggerLoginTestCase, UserLoginTestCase)
from tags.models import TaggedTrait, DCCReview
from tags.factories import DCCReviewFactory, TagFactory, TaggedTraitFactory

from . import factories
from . import forms
from . import models
from . import tables
from . import searches
from .test_searches import ClearSearchIndexMixin
from .views import TABLE_PER_PAGE

# NB: The database is reset for each test method within a class!
# NB: for test methods with multiple assertions, the first failed assert statement
# will preclude any subsequent assertions


class StudyDetailTest(UserLoginTestCase):
    """Unit tests for the StudyDetail view."""

    def setUp(self):
        super(StudyDetailTest, self).setUp()
        self.study = factories.StudyFactory.create()
        self.source_traits = factories.SourceTraitFactory.create_batch(
            10, source_dataset__source_study_version__i_is_deprecated=False,
            source_dataset__source_study_version__study=self.study)

    def get_url(self, *args):
        return reverse('trait_browser:source:studies:pk:detail', args=args)

    def test_view_success_code(self):
        """View returns successful response code."""
        response = self.client.get(self.get_url(self.study.pk))
        self.assertEqual(response.status_code, 200)

    def test_view_with_invalid_pk(self):
        """View returns 404 response code when the pk doesn't exist."""
        response = self.client.get(self.get_url(self.study.pk + 1))
        self.assertEqual(response.status_code, 404)

    def test_context_data(self):
        """View has appropriate data in the context."""
        response = self.client.get(self.get_url(self.study.pk))
        context = response.context
        self.assertIn('study', context)
        self.assertIn('trait_count', context)
        self.assertIn('dataset_count', context)
        self.assertEqual(context['study'], self.study)
        self.assertEqual(context['trait_count'], '{:,}'.format(len(self.source_traits)))
        dataset_count = models.SourceDataset.objects.filter(source_study_version__study=self.study).count()
        self.assertEqual(context['dataset_count'], '{:,}'.format(dataset_count))


class StudyListTest(UserLoginTestCase):
    """Unit tests for the StudyList view."""

    def setUp(self):
        super(StudyListTest, self).setUp()
        self.studies = factories.StudyFactory.create_batch(10)

    def get_url(self, *args):
        return reverse('trait_browser:source:studies:list')

    def test_view_success_code(self):
        """View returns successful response code."""
        response = self.client.get(self.get_url())
        self.assertEqual(response.status_code, 200)

    def test_context_data(self):
        """View has appropriate data in the context."""
        response = self.client.get(self.get_url())
        context = response.context
        self.assertIn('study_table', context)
        self.assertIsInstance(context['study_table'], tables.StudyTable)

    def test_table_has_no_rows(self):
        """When there are no studies, there are no rows in the table, but the view still works."""
        models.Study.objects.all().delete()
        response = self.client.get(self.get_url())
        context = response.context
        table = context['study_table']
        self.assertEqual(len(table.rows), 0)


class StudyNameAutocompleteTest(UserLoginTestCase):

    def get_url(self):
        return reverse('trait_browser:source:studies:autocomplete:by-name')

    def test_view_success_code(self):
        """View returns successful response code."""
        response = self.client.get(self.get_url())
        self.assertEqual(response.status_code, 200)

    def test_returns_all_studies_with_no_query(self):
        studies = factories.StudyFactory.create_batch(10)
        response = self.client.get(self.get_url())
        pks = get_autocomplete_view_ids(response)
        self.assertEqual(sorted([study.pk for study in studies]), sorted(pks))

    def test_works_with_no_studies(self):
        response = self.client.get(self.get_url())
        pks = get_autocomplete_view_ids(response)
        self.assertEqual(len(pks), 0)

    def test_finds_one_matching_study(self):
        factories.StudyFactory.create(i_study_name='other')
        study = factories.StudyFactory.create(i_study_name='my study')
        response = self.client.get(self.get_url(), {'q': 'stu'})
        pks = get_autocomplete_view_ids(response)
        self.assertEqual([study.pk], pks)

    def test_finds_two_matching_studies(self):
        factories.StudyFactory.create(i_study_name='other')
        study_1 = factories.StudyFactory.create(i_study_name='my study')
        study_2 = factories.StudyFactory.create(i_study_name='another sturgeon')
        response = self.client.get(self.get_url(), {'q': 'stu'})
        pks = get_autocomplete_view_ids(response)
        self.assertEqual(sorted([study_1.pk, study_2.pk]), sorted(pks))


class StudyPHSAutocompleteTest(UserLoginTestCase):
    """Autocomplete view works as expected."""

    def setUp(self):
        super(StudyPHSAutocompleteTest, self).setUp()
        # Create 10 studies.
        self.studies = []
        test_phs_values = (5, 50, 500, 500000, 55, 555, 555555, 52, 520, 5200, )
        self.TEST_PHS_QUERIES = {
            '5': (5, 50, 500, 500000, 55, 555, 555555, 52, 520, 5200, ),
            '05': (),
            '0005': (500, 555, 520, ),
            '000005': (5, ),
            '52': (52, 520, 5200, ),
            '052': (),
            '0052': (5200, ),
            '00052': (520, ),
            '555555': (555555, ),
            '0': (5, 50, 500, 55, 555, 52, 520, 5200, ),
        }
        for phs in test_phs_values:
            self.studies.append(factories.StudyFactory.create(i_accession=phs))

    def get_url(self, *args):
        return reverse('trait_browser:source:studies:autocomplete:by-phs', args=args)

    def test_view_success_code(self):
        """View returns successful response code."""
        tmp = self.get_url()
        response = self.client.get(tmp)
        self.assertEqual(response.status_code, 200)

    def test_returns_all_studies_with_no_query(self):
        """Queryset returns all of the datasets with no query."""
        url = self.get_url()
        response = self.client.get(url)
        pks = get_autocomplete_view_ids(response)
        self.assertEqual(sorted([study.pk for study in self.studies]), sorted(pks))

    def test_phs_test_queries_without_phs_in_string(self):
        """Returns only the correct studies for each of the TEST_PHS_QUERIES when 'phs' is not in query string."""
        url = self.get_url()
        for query in self.TEST_PHS_QUERIES:
            response = self.client.get(url, {'q': query})
            returned_pks = get_autocomplete_view_ids(response)
            expected_matches = self.TEST_PHS_QUERIES[query]
            # Make sure number of matches is as expected.
            self.assertEqual(len(returned_pks), len(expected_matches))
            # Make sure the matches that are found are the ones expected.
            for expected_phs in expected_matches:
                expected_pk = models.Study.objects.get(i_accession=expected_phs).pk
                self.assertIn(expected_pk, returned_pks,
                              msg="Could not find expected pht {} with query '{}'".format(expected_phs, query))

    def test_phs_test_queries_with_phs_in_string(self):
        """Returns only the correct study for each of the TEST_PHS_QUERIES when 'phs' is in query string."""
        url = self.get_url()
        for query in self.TEST_PHS_QUERIES:
            response = self.client.get(url, {'q': 'phs' + query})
            returned_pks = get_autocomplete_view_ids(response)
            expected_matches = self.TEST_PHS_QUERIES[query]
            # Make sure number of matches is as expected.
            self.assertEqual(len(returned_pks), len(expected_matches))
            # Make sure the matches that are found are the ones expected.
            for expected_phs in expected_matches:
                expected_pk = models.Study.objects.get(i_accession=expected_phs).pk
                self.assertIn(expected_pk, returned_pks,
                              msg="Could not find expected phs {} with query '{}'".format(expected_phs, query))


class StudyNameOrPHSAutocompleteTest(UserLoginTestCase):
    """Autocomplete view works as expected."""

    def setUp(self):
        super(StudyNameOrPHSAutocompleteTest, self).setUp()
        self.studies = []
        test_phs_values = (5, 50, 500, 500000, 55, 555, 555555, 52, 520, 5200, )
        test_names = ['abcde', 'abcdef', 'abcd_ef', 'abcd123', 'bcdefg', 'cdefgh', 'bcdefa',
                      'other1', 'other2', 'other3']
        self.TEST_PHS_QUERIES = {
            '5': (5, 50, 500, 500000, 55, 555, 555555, 52, 520, 5200, ),
            '05': (),
            '0005': (500, 555, 520, ),
            '000005': (5, ),
            '52': (52, 520, 5200, ),
            '052': (),
            '0052': (5200, ),
            '00052': (520, ),
            '555555': (555555, ),
            '0': (5, 50, 500, 55, 555, 52, 520, 5200, ),
        }
        self.TEST_NAME_QUERIES = {
            'a': ['abcde', 'abcdef', 'abcd_ef', 'abcd123', 'bcdefa'],
            'abc': ['abcde', 'abcdef', 'abcd_ef', 'abcd123'],
            'abcd1': ['abcd123'],
            'b': ['abcde', 'abcdef', 'abcd_ef', 'abcd123', 'bcdefg', 'bcdefa'],
            'abcde': ['abcde', 'abcdef'],
            'abcdef': ['abcdef'],
            '123': ['abcd123']
        }
        for name, phs in zip(test_names, test_phs_values):
            self.studies.append(factories.StudyFactory.create(i_study_name=name, i_accession=phs))

    def get_url(self):
        return reverse('trait_browser:source:studies:autocomplete:by-name-or-phs')

    def test_view_success_code(self):
        """View returns successful response code."""
        tmp = self.get_url()
        response = self.client.get(tmp)
        self.assertEqual(response.status_code, 200)

    def test_returns_all_studies_with_no_query(self):
        """Queryset returns all of the studies with no query."""
        url = self.get_url()
        response = self.client.get(url)
        pks = get_autocomplete_view_ids(response)
        self.assertEqual(sorted([study.pk for study in self.studies]), sorted(pks))

    def test_correct_study_found_by_name(self):
        """Queryset returns only the correct study when found by whole study name."""
        study_name = 'my_unlikely_study_name'
        study = factories.StudyFactory.create(i_study_name=study_name)
        url = self.get_url()
        response = self.client.get(url, {'q': study_name})
        returned_pks = get_autocomplete_view_ids(response)
        self.assertEqual(returned_pks, [study.i_accession])

    def test_correct_dataset_found_by_case_insensitive_name(self):
        """Queryset returns only the correct study when found by whole name, with mismatched case."""
        study_name = 'my_unlikely_study_name'
        study = factories.StudyFactory.create(i_study_name=study_name)
        url = self.get_url()
        response = self.client.get(url, {'q': study_name.upper()})
        returned_pks = get_autocomplete_view_ids(response)
        self.assertEqual(returned_pks, [study.i_accession])

    def test_name_test_queries(self):
        """Returns only the correct studies for each of the TEST_NAME_QUERIES."""
        url = self.get_url()
        for query in self.TEST_NAME_QUERIES.keys():
            response = self.client.get(url, {'q': query})
            returned_pks = get_autocomplete_view_ids(response)
            expected_matches = self.TEST_NAME_QUERIES[query]
            self.assertEqual(len(returned_pks), len(expected_matches),
                             msg='Did not find correct number of matches for query {}'.format(query))
            # Make sure the matches found are those that are expected.
            for expected_name in expected_matches:
                name_queryset = models.Study.objects.filter(i_study_name__iregex=r'^{}$'.format(expected_name))
                self.assertEqual(name_queryset.count(), 1)
                expected_pk = name_queryset.first().pk
                self.assertIn(expected_pk, returned_pks,
                              msg='Could not find expected study name {} with query {}'.format(expected_name, query))

    def test_phs_test_queries_without_phs_in_string(self):
        """Returns only the correct studies for each of the TEST_PHS_QUERIES when 'phs' is not in query string."""
        url = self.get_url()
        for query in self.TEST_PHS_QUERIES:
            response = self.client.get(url, {'q': query})
            returned_pks = get_autocomplete_view_ids(response)
            expected_matches = self.TEST_PHS_QUERIES[query]
            # Make sure number of matches is as expected.
            self.assertEqual(len(returned_pks), len(expected_matches))
            # Make sure the matches that are found are the ones expected.
            for expected_phs in expected_matches:
                expected_pk = models.Study.objects.get(i_accession=expected_phs).pk
                self.assertIn(expected_pk, returned_pks,
                              msg="Could not find expected phs {} with query '{}'".format(expected_phs, query))

    def test_phs_test_queries_with_phs_in_string(self):
        """Returns only the correct source datasets for each of the TEST_PHT_QUERIES when 'pht' is in query string."""
        url = self.get_url()
        for query in self.TEST_PHS_QUERIES:
            response = self.client.get(url, {'q': 'phs' + query})
            returned_pks = get_autocomplete_view_ids(response)
            expected_matches = self.TEST_PHS_QUERIES[query]
            # Make sure number of matches is as expected.
            self.assertEqual(len(returned_pks), len(expected_matches))
            # Make sure the matches that are found are the ones expected.
            for expected_phs in expected_matches:
                expected_pk = models.Study.objects.get(i_accession=expected_phs).pk
                self.assertIn(expected_pk, returned_pks,
                              msg="Could not find expected phs {} with query '{}'".format(expected_phs, query))

    def test_dataset_found_when_querying_number_in_name(self):
        """Queryset returns both studies when one has a name of NNN and the other has phs NNN."""
        models.Study.objects.all().delete()
        # Use a different study to ensure that one of the pre-created datasets doesn't match.
        study_name = 'unlikely_24601_dataset'
        # Use an accession that won't match for one dataset but not the other
        name_match = factories.StudyFactory.create(i_study_name=study_name, i_accession=123456)
        phs_match = factories.StudyFactory.create(i_study_name='other_name', i_accession=24601)
        url = self.get_url()
        response = self.client.get(url, {'q': 246})
        returned_pks = get_autocomplete_view_ids(response)
        self.assertEqual(sorted(returned_pks),
                         sorted([name_match.i_accession, phs_match.i_accession]))

    def test_subsets_to_studies_with_traits_with_forwarded_tag(self):
        study = self.studies[0]
        tag = TagFactory.create()
        tagged_trait = TaggedTraitFactory.create(trait__source_dataset__source_study_version__study=study,
                                                 tag=tag)
        get_data = {'q': '', 'forward': ['{"tag":"' + str(tag.pk) + '"}']}
        response = self.client.get(self.get_url(), get_data)
        pk = get_autocomplete_view_ids(response)
        self.assertEqual(len(pk), 1)
        self.assertEqual(pk, [study.pk])

    def test_subsets_to_studies_with_unreviewed_tagged_traits_if_requested(self):
        study = self.studies[0]
        tag = TagFactory.create()
        tagged_trait = TaggedTraitFactory.create(trait__source_dataset__source_study_version__study=study,
                                                 tag=tag)
        dcc_review = DCCReviewFactory.create(tagged_trait=tagged_trait)
        get_data = {'q': '', 'forward': ['{"tag":"' + str(tag.pk) + '","unreviewed_tagged_traits_only":true}']}
        response = self.client.get(self.get_url(), get_data)
        pk = get_autocomplete_view_ids(response)
        self.assertEqual(len(pk), 0)

    def test_subsets_to_studies_with_any_tagged_trait_if_not_requested(self):
        study = self.studies[0]
        tag = TagFactory.create()
        tagged_trait = TaggedTraitFactory.create(trait__source_dataset__source_study_version__study=study,
                                                 tag=tag)
        dcc_review = DCCReviewFactory.create(tagged_trait=tagged_trait)
        get_data = {'q': '', 'forward': ['{"tag":"' + str(tag.pk) + '"}']}
        response = self.client.get(self.get_url(), get_data)
        pk = get_autocomplete_view_ids(response)
        self.assertEqual(len(pk), 1)


class StudySourceTableViewsTest(UserLoginTestCase):
    """Unit tests for the SourceTrait by Study views."""

    def test_study_source_table_one_page(self):
        """Tests that the study_source_table view works with fewer rows than will require a second page."""
        # Make less than one page of Studies.
        n_studies = TABLE_PER_PAGE - 2
        factories.StudyFactory.create_batch(n_studies)
        url = reverse('trait_browser:source:studies:list')
        response = self.client.get(url)
        # Does the URL work?
        self.assertEqual(response.status_code, 200)
        # Does the study table object have n_studies rows?
        self.assertEqual(len(response.context['study_table'].rows), n_studies)

    def test_study_source_table_two_pages(self):
        """Tests that the study_source_table view works with two pages' worth of rows."""
        # Make less than one page of Studies.
        n_studies = TABLE_PER_PAGE * 2
        factories.StudyFactory.create_batch(n_studies)
        url = reverse('trait_browser:source:studies:list')
        response = self.client.get(url)
        # Does the URL work?
        self.assertEqual(response.status_code, 200)
        # Does the study source table object have n_studies rows?
        self.assertEqual(len(response.context['study_table'].rows), n_studies)

    def test_study_source_get_search_url_response(self):
        """Tests that the get_search_url method returns a valid and correct url for a given study."""
        this_study = factories.StudyFactory.create()
        url = this_study.get_search_url()
        response = self.client.get(url)
        # url should work
        self.assertEqual(response.status_code, 200)
        self.assertIsInstance(response.context['form'], forms.SourceTraitSearchForm)


class SourceDatasetDetailTest(UserLoginTestCase):
    """Unit tests for the SourceDataset views."""

    def setUp(self):
        super(SourceDatasetDetailTest, self).setUp()
        self.dataset = factories.SourceDatasetFactory.create()
        self.source_traits = factories.SourceTraitFactory.create_batch(10, source_dataset=self.dataset)

    def get_url(self, *args):
        return reverse('trait_browser:source:datasets:detail', args=args)

    def test_absolute_url(self):
        """get_absolute_url returns a 200 as a response."""
        response = self.client.get(self.dataset.get_absolute_url())
        self.assertEqual(response.status_code, 200)

    def test_view_success_code(self):
        """View returns successful response code."""
        response = self.client.get(self.get_url(self.dataset.pk))
        self.assertEqual(response.status_code, 200)

    def test_view_with_invalid_pk(self):
        """View returns 404 response code when the pk doesn't exist."""
        response = self.client.get(self.get_url(self.dataset.pk + 1))
        self.assertEqual(response.status_code, 404)

    def test_context_data(self):
        """View has appropriate data in the context."""
        response = self.client.get(self.get_url(self.dataset.pk))
        context = response.context
        self.assertIn('source_dataset', context)
        self.assertEqual(context['source_dataset'], self.dataset)
        self.assertIn('trait_table', context)
        self.assertIsInstance(context['trait_table'], tables.SourceTraitDatasetTable)
        self.assertIn('trait_count', context)


class SourceDatasetListTest(UserLoginTestCase):
    """Unit tests for the SourceDataset views."""

    def setUp(self):
        super(SourceDatasetListTest, self).setUp()
        self.datasets = factories.SourceDatasetFactory.create_batch(10)
        for ds in self.datasets:
            factories.SourceTraitFactory.create_batch(10, source_dataset=ds)

    def get_url(self, *args):
        return reverse('trait_browser:source:datasets:list')

    def test_view_success_code(self):
        """View returns successful response code."""
        response = self.client.get(self.get_url())
        self.assertEqual(response.status_code, 200)

    def test_context_data(self):
        """View has appropriate data in the context."""
        response = self.client.get(self.get_url())
        context = response.context
        self.assertIn('source_dataset_table', context)
        for ds in self.datasets:
            self.assertIn(ds, context['source_dataset_table'].data)
        self.assertIsInstance(context['source_dataset_table'], tables.SourceDatasetTableFull)

    def test_no_deprecated_traits_in_table(self):
        """No deprecated datasets are shown in the table."""
        # Set the ssv for three datasets to deprecated.
        for ds in self.datasets[1:3]:
            ssv = ds.source_study_version
            ssv.i_is_deprecated = True
            ssv.save()
        response = self.client.get(self.get_url())
        context = response.context
        table = context['source_dataset_table']
        for ds in self.datasets:
            if ds.source_study_version.i_is_deprecated:
                self.assertNotIn(ds, table.data)
            else:
                self.assertIn(ds, table.data)

    def test_table_has_no_rows(self):
        """When there are no datasets, there are no rows in the table, but the view still works."""
        models.SourceDataset.objects.all().delete()
        response = self.client.get(self.get_url())
        context = response.context
        table = context['source_dataset_table']
        self.assertEqual(len(table.rows), 0)


class StudySourceDatasetListTest(UserLoginTestCase):
    """."""

    def setUp(self):
        super(StudySourceDatasetListTest, self).setUp()
        self.study = factories.StudyFactory.create()
        self.datasets = factories.SourceDatasetFactory.create_batch(
            3, source_study_version__i_is_deprecated=False, source_study_version__study=self.study)
        for ds in self.datasets:
            factories.SourceTraitFactory.create_batch(5, source_dataset=ds)

    def get_url(self, *args):
        return reverse('trait_browser:source:studies:pk:datasets:list', args=args)

    def test_view_success_code(self):
        """View returns successful response code."""
        response = self.client.get(self.get_url(self.study.pk))
        self.assertEqual(response.status_code, 200)

    def test_context_data(self):
        """View has appropriate data in the context."""
        response = self.client.get(self.get_url(self.study.pk))
        context = response.context
        self.assertIn('study', context)
        self.assertIn('trait_count', context)
        self.assertIn('dataset_count', context)
        self.assertEqual(context['study'], self.study)
        traits = models.SourceTrait.objects.filter(source_dataset__source_study_version__study=self.study)
        self.assertEqual(context['trait_count'], '{:,}'.format(traits.count()))
        dataset_count = models.SourceDataset.objects.filter(source_study_version__study=self.study).count()
        self.assertEqual(context['dataset_count'], '{:,}'.format(dataset_count))

    def test_no_deprecated_traits_in_table(self):
        """No deprecated datasets are shown in the table."""
        deprecated_datasets = factories.SourceDatasetFactory.create_batch(
            3, source_study_version__i_is_deprecated=True, source_study_version__study=self.study)
        for ds in deprecated_datasets:
            factories.SourceTraitFactory.create_batch(5, source_dataset=ds)
        response = self.client.get(self.get_url(self.study.pk))
        context = response.context
        table = context['source_dataset_table']
        for dataset in deprecated_datasets:
            self.assertNotIn(dataset, table.data)
        for dataset in self.datasets:
            self.assertIn(dataset, table.data)

    def test_table_has_no_rows(self):
        """When there are no source traits, there are no rows in the table, but the view still works."""
        models.SourceDataset.objects.all().delete()
        response = self.client.get(self.get_url(self.study.pk))
        context = response.context
        table = context['source_dataset_table']
        self.assertEqual(len(table.rows), 0)


class SourceDatasetSearchTest(UserLoginTestCase):
    """Unit tests for SourceDatasetSearch view."""

    def get_url(self, *args):
        return reverse('trait_browser:source:datasets:search')

    def test_view_success_code(self):
        """View returns successful response code."""
        response = self.client.get(self.get_url())
        self.assertEqual(response.status_code, 200)

    def test_context_data_with_empty_form(self):
        """View has the correct context upon initial load."""
        response = self.client.get(self.get_url())
        context = response.context
        self.assertIsInstance(context['form'], forms.SourceDatasetSearchForm)
        self.assertFalse(context['form'].is_bound)
        self.assertFalse(context['has_results'])
        self.assertIn('results_table', context)

    def test_context_data_with_blank_form(self):
        """View has the correct context upon invalid form submission."""
        response = self.client.get(self.get_url(), {'description': ''})
        context = response.context
        self.assertTrue(context['form'].is_bound)
        self.assertFalse(context['has_results'])
        self.assertIn('results_table', context)

    def test_context_data_with_valid_search_and_no_results(self):
        """View has correct context with a valid search but no results."""
        response = self.client.get(self.get_url(), {'description': 'test'})
        context = response.context
        self.assertIn('form', context)
        self.assertTrue(context['has_results'])
        self.assertIsInstance(context['results_table'], tables.SourceDatasetTableFull)

    def test_context_data_with_valid_search_and_some_results(self):
        """View has correct context with a valid search and existing results."""
        dataset = factories.SourceDatasetFactory.create(i_dbgap_description='lorem ipsum')
        factories.SourceDatasetFactory.create(i_dbgap_description='other')
        response = self.client.get(self.get_url(), {'description': 'lorem'})
        context = response.context
        self.assertIn('form', context)
        self.assertTrue(context['has_results'])
        self.assertIsInstance(context['results_table'], tables.SourceDatasetTableFull)
        self.assertQuerysetEqual(context['results_table'].data, [repr(dataset)])

    def test_context_data_with_valid_search_and_a_specified_study(self):
        """View has correct context with a valid search and existing results if a study is selected."""
        dataset = factories.SourceDatasetFactory.create(i_dbgap_description='lorem ipsum')
        study = dataset.source_study_version.study
        factories.SourceDatasetFactory.create(i_dbgap_description='lorem other')
        get = {'description': 'lorem', 'studies': [study.pk]}
        response = self.client.get(self.get_url(), get)
        context = response.context
        self.assertIn('form', context)
        self.assertTrue(context['has_results'])
        self.assertIsInstance(context['results_table'], tables.SourceDatasetTableFull)
        self.assertQuerysetEqual(context['results_table'].data, [repr(dataset)])

    def test_context_data_with_valid_search_and_dataset_name(self):
        """View has correct context with a valid search and existing results if a study is selected."""
        study = factories.StudyFactory.create()
        dataset = factories.SourceDatasetFactory.create(i_dbgap_description='lorem ipsum', dataset_name='dolor',
                                                        source_study_version__study=study)
        factories.SourceDatasetFactory.create(i_dbgap_description='lorem other', dataset_name='tempor')
        response = self.client.get(self.get_url(), {'description': 'lorem', 'name': 'dolor'})
        context = response.context
        self.assertIn('form', context)
        self.assertTrue(context['has_results'])
        self.assertIsInstance(context['results_table'], tables.SourceDatasetTableFull)
        self.assertQuerysetEqual(context['results_table'].data, [repr(dataset)])

    def test_context_data_no_messages_for_initial_load(self):
        """No messages are displayed on initial load of page."""
        response = self.client.get(self.get_url())
        messages = list(response.wsgi_request._messages)
        self.assertEqual(len(messages), 0)

    def test_context_data_no_messages_for_invalid_form(self):
        """No messages are displayed if form is invalid."""
        response = self.client.get(self.get_url(), {'description': '', 'name': ''})
        messages = list(response.wsgi_request._messages)
        self.assertEqual(len(messages), 0)

    def test_context_data_info_message_for_no_results(self):
        """A message is displayed if no results are found."""
        response = self.client.get(self.get_url(), {'description': 'lorem'})
        messages = list(response.wsgi_request._messages)
        self.assertEqual(len(messages), 1)
        self.assertEqual(str(messages[0]), '0 results found.')

    def test_context_data_info_message_for_one_result(self):
        """A message is displayed if one result is found."""
        factories.SourceDatasetFactory.create(i_dbgap_description='lorem ipsum')
        response = self.client.get(self.get_url(), {'description': 'lorem'})
        messages = list(response.wsgi_request._messages)
        self.assertEqual(len(messages), 1)
        self.assertEqual(str(messages[0]), '1 result found.')

    def test_context_data_info_message_for_multiple_result(self):
        """A message is displayed if two results are found."""
        factories.SourceDatasetFactory.create(i_dbgap_description='lorem ipsum')
        factories.SourceDatasetFactory.create(i_dbgap_description='lorem ipsum 2')
        response = self.client.get(self.get_url(), {'description': 'lorem'})
        messages = list(response.wsgi_request._messages)
        self.assertEqual(len(messages), 1)
        self.assertEqual(str(messages[0]), '2 results found.')

    def test_table_pagination(self):
        """Table pagination works correctly on the first page."""
        n_datasets = TABLE_PER_PAGE + 2
        factories.SourceDatasetFactory.create_batch(n_datasets, i_dbgap_description='lorem ipsum')
        response = self.client.get(self.get_url(), {'description': 'lorem'})
        context = response.context
        self.assertIn('form', context)
        self.assertTrue(context['has_results'])
        self.assertIsInstance(context['results_table'], tables.SourceDatasetTableFull)
        self.assertEqual(len(context['results_table'].rows), n_datasets)

    def test_form_works_with_table_pagination_on_second_page(self):
        """Table pagination works correctly on the second page."""
        n_datasets = TABLE_PER_PAGE + 2
        factories.SourceDatasetFactory.create_batch(n_datasets, i_dbgap_description='lorem ipsum')
        response = self.client.get(self.get_url(), {'description': 'lorem', 'page': 2})
        context = response.context
        self.assertIn('form', context)
        self.assertTrue(context['has_results'])
        self.assertIsInstance(context['results_table'], tables.SourceDatasetTableFull)
        self.assertEqual(len(context['results_table'].rows), n_datasets)

    def test_table_ordering(self):
        """Traits are ordered by study and then dataset accession."""
        study_1 = factories.StudyFactory.create(i_accession=2)
        dataset_1 = factories.SourceDatasetFactory.create(i_accession=4, source_study_version__study=study_1,
                                                          i_dbgap_description='lorem')
        dataset_2 = factories.SourceDatasetFactory.create(i_accession=3, source_study_version__study=study_1,
                                                          i_dbgap_description='lorem')
        study_2 = factories.StudyFactory.create(i_accession=1)
        dataset_3 = factories.SourceDatasetFactory.create(i_accession=2, source_study_version__study=study_2,
                                                          i_dbgap_description='lorem')
        dataset_4 = factories.SourceDatasetFactory.create(i_accession=1, source_study_version__study=study_2,
                                                          i_dbgap_description='lorem')
        dataset = factories.SourceDatasetFactory.create()
        response = self.client.get(self.get_url(), {'description': 'lorem'})
        context = response.context
        table = context['results_table']
        self.assertEqual(list(table.data), [dataset_4, dataset_3, dataset_2, dataset_1])

    def test_reset_button_works_on_initial_page(self):
        """Reset button returns to original page."""
        response = self.client.get(self.get_url(), {'reset': 'Reset'}, follow=True)
        context = response.context
        self.assertIn('form', context)
        self.assertFalse(context['form'].is_bound)
        self.assertFalse(context['has_results'])
        self.assertIn('results_table', context)
        self.assertEqual(len(context['results_table'].rows), 0)

    def test_reset_button_works_with_data_in_form(self):
        """Reset button returns to original page."""
        response = self.client.get(self.get_url(), {'reset': 'Reset', 'name': ''}, follow=True)
        context = response.context
        self.assertIn('form', context)
        self.assertFalse(context['form'].is_bound)
        self.assertFalse(context['has_results'])
        self.assertIn('results_table', context)
        self.assertEqual(len(context['results_table'].rows), 0)

    def test_short_words_in_description_are_removed(self):
        """Short words are properly removed."""
        dataset_1 = factories.SourceDatasetFactory.create(i_dbgap_description='lorem ipsum')
        dataset_2 = factories.SourceDatasetFactory.create(i_dbgap_description='lorem')
        response = self.client.get(self.get_url(), {'description': 'lorem ip'})
        context = response.context
        self.assertIn('form', context)
        self.assertTrue(context['has_results'])
        self.assertIsInstance(context['results_table'], tables.SourceDatasetTableFull)
        self.assertEqual(len(context['results_table'].rows), 2)
        self.assertIn(dataset_1, context['results_table'].data)
        self.assertIn(dataset_2, context['results_table'].data)

    def test_message_for_ignored_short_words_in_description(self):
        response = self.client.get(self.get_url(), {'name': 'foo', 'description': 'lorem ip'})
        context = response.context
        messages = list(response.wsgi_request._messages)
        self.assertEqual(len(messages), 2)
        self.assertIn('Ignored short words in "Dataset description" field', str(messages[0]))

    def test_can_find_apostrophes_in_description_field(self):
        """Can search for apostrophes."""
        trait = factories.SourceDatasetFactory.create(i_dbgap_description="don't miss me")
        response = self.client.get(self.get_url(), {'description': "don't"})
        context = response.context
        self.assertIn(trait, context['results_table'].data)

    def test_can_find_underscores_in_description_field(self):
        """Can search for undescores."""
        trait = factories.SourceDatasetFactory.create(i_dbgap_description='description with_char')
        response = self.client.get(self.get_url(), {'description': 'with_char'})
        context = response.context
        self.assertIn(trait, context['results_table'].data)


class StudySourceDatasetSearchTest(UserLoginTestCase):

    def setUp(self):
        super(StudySourceDatasetSearchTest, self).setUp()
        self.study = factories.StudyFactory.create()

    def get_url(self, *args):
        return reverse('trait_browser:source:studies:pk:datasets:search', args=args)

    def test_view_success_code(self):
        """View returns successful response code."""
        response = self.client.get(self.get_url(self.study.pk))
        self.assertEqual(response.status_code, 200)

    def test_view_with_invalid_pk(self):
        """View returns 404 response code when the pk doesn't exist."""
        response = self.client.get(self.get_url(self.study.pk + 1))
        self.assertEqual(response.status_code, 404)

    def test_context_data_with_empty_form(self):
        """View has the correct context upon initial load."""
        response = self.client.get(self.get_url(self.study.pk))
        context = response.context
        self.assertIsInstance(context['form'], forms.SourceDatasetSearchForm)
        self.assertFalse(context['form'].is_bound)
        self.assertFalse(context['has_results'])
        self.assertIn('results_table', context)

    def test_context_data_with_blank_form(self):
        """View has the correct context upon invalid form submission."""
        response = self.client.get(self.get_url(self.study.pk), {'description': ''})
        context = response.context
        self.assertTrue(context['form'].is_bound)
        self.assertFalse(context['has_results'])
        self.assertIn('results_table', context)

    def test_context_data_with_valid_search_and_no_results(self):
        """View has correct context with a valid search but no results."""
        response = self.client.get(self.get_url(self.study.pk), {'description': 'test'})
        context = response.context
        self.assertIn('form', context)
        self.assertTrue(context['has_results'])
        self.assertIsInstance(context['results_table'], tables.SourceDatasetTableFull)

    def test_context_data_with_valid_search_and_some_results(self):
        """View has correct context with a valid search and existing results."""
        dataset = factories.SourceDatasetFactory.create(
            i_dbgap_description='lorem ipsum',
            source_study_version__study=self.study)
        response = self.client.get(self.get_url(self.study.pk), {'description': 'lorem'})
        context = response.context
        self.assertIn('form', context)
        self.assertTrue(context['has_results'])
        self.assertIsInstance(context['results_table'], tables.SourceDatasetTableFull)
        self.assertQuerysetEqual(context['results_table'].data, [repr(dataset)])

    def test_context_data_only_finds_results_in_requested_study(self):
        """View has correct context with a valid search and existing results if a study is selected."""
        dataset = factories.SourceDatasetFactory.create(
            i_dbgap_description='lorem ipsum',
            source_study_version__study=self.study)
        factories.SourceDatasetFactory.create(i_dbgap_description='lorem ipsum')
        get = {'description': 'lorem'}
        response = self.client.get(self.get_url(self.study.pk), get)
        context = response.context
        self.assertIn('form', context)
        self.assertTrue(context['has_results'])
        self.assertIsInstance(context['results_table'], tables.SourceDatasetTableFull)
        self.assertQuerysetEqual(context['results_table'].data, [repr(dataset)])

    def test_context_data_with_valid_search_and_trait_name(self):
        """View has correct context with a valid search and existing results if a study is selected."""
        dataset = factories.SourceDatasetFactory.create(
            i_dbgap_description='lorem ipsum',
            dataset_name='dolor',
            source_study_version__study=self.study)
        factories.SourceDatasetFactory.create(
            i_dbgap_description='lorem other',
            dataset_name='tempor',
            source_study_version__study=self.study)
        response = self.client.get(self.get_url(self.study.pk), {'description': 'lorem', 'name': 'dolor'})
        context = response.context
        self.assertIn('form', context)
        self.assertTrue(context['has_results'])
        self.assertIsInstance(context['results_table'], tables.SourceDatasetTableFull)
        self.assertQuerysetEqual(context['results_table'].data, [repr(dataset)])

    def test_context_data_no_messages_for_initial_load(self):
        """No messages are displayed on initial load of page."""
        response = self.client.get(self.get_url(self.study.pk))
        messages = list(response.wsgi_request._messages)
        self.assertEqual(len(messages), 0)

    def test_context_data_no_messages_for_invalid_form(self):
        """No messages are displayed if form is invalid."""
        response = self.client.get(self.get_url(self.study.pk), {'description': ''})
        messages = list(response.wsgi_request._messages)
        self.assertEqual(len(messages), 0)

    def test_context_data_info_message_for_no_results(self):
        """A message is displayed if no results are found."""
        response = self.client.get(self.get_url(self.study.pk), {'description': 'lorem'})
        messages = list(response.wsgi_request._messages)
        self.assertEqual(len(messages), 1)
        self.assertEqual(str(messages[0]), '0 results found.')

    def test_context_data_info_message_for_one_result(self):
        """A message is displayed if one result is found."""
        factories.SourceDatasetFactory.create(
            i_dbgap_description='lorem ipsum',
            source_study_version__study=self.study)
        response = self.client.get(self.get_url(self.study.pk), {'description': 'lorem'})
        messages = list(response.wsgi_request._messages)
        self.assertEqual(len(messages), 1)
        self.assertEqual(str(messages[0]), '1 result found.')

    def test_context_data_info_message_for_multiple_result(self):
        """A message is displayed if two results are found."""
        factories.SourceDatasetFactory.create_batch(2, i_dbgap_description='lorem ipsum',
                                                    source_study_version__study=self.study)
        response = self.client.get(self.get_url(self.study.pk), {'description': 'lorem'})
        messages = list(response.wsgi_request._messages)
        self.assertEqual(len(messages), 1)
        self.assertEqual(str(messages[0]), '2 results found.')

    def test_reset_button_works_on_initial_page(self):
        """Reset button returns to original page."""
        response = self.client.get(self.get_url(self.study.pk), {'reset': 'Reset'}, follow=True)
        context = response.context
        self.assertIn('form', context)
        self.assertFalse(context['form'].is_bound)
        self.assertFalse(context['has_results'])
        self.assertIn('results_table', context)
        self.assertEqual(len(context['results_table'].rows), 0)

    def test_reset_button_works_with_data_in_form(self):
        """Reset button returns to original page."""
        response = self.client.get(self.get_url(self.study.pk), {'reset': 'Reset', 'name': ''}, follow=True)
        context = response.context
        self.assertIn('form', context)
        self.assertFalse(context['form'].is_bound)
        self.assertFalse(context['has_results'])
        self.assertIn('results_table', context)
        self.assertEqual(len(context['results_table'].rows), 0)

    def test_short_words_are_removed(self):
        """Short words are properly removed."""
        dataset_1 = factories.SourceDatasetFactory.create(
            i_dbgap_description='lorem ipsum',
            source_study_version__study=self.study
        )
        dataset_2 = factories.SourceDatasetFactory.create(
            i_dbgap_description='lorem ipsum',
            source_study_version__study=self.study
        )
        response = self.client.get(self.get_url(self.study.pk), {'description': 'lorem ip'})
        context = response.context
        self.assertIn('form', context)
        self.assertTrue(context['has_results'])
        self.assertIsInstance(context['results_table'], tables.SourceDatasetTableFull)
        self.assertEqual(len(context['results_table'].rows), 2)
        self.assertIn(dataset_1, context['results_table'].data)
        self.assertIn(dataset_2, context['results_table'].data)

    def test_message_for_ignored_short_words(self):
        response = self.client.get(self.get_url(self.study.pk), {'description': 'lorem ip'})
        context = response.context
        messages = list(response.wsgi_request._messages)
        self.assertEqual(len(messages), 2)
        self.assertIn('Ignored short words in "Dataset description" field', str(messages[0]))

    def test_can_find_apostrophes_in_description_field(self):
        """Can search for apostrophes."""
        trait = factories.SourceDatasetFactory.create(i_dbgap_description="don't miss me",
                                                      source_study_version__study=self.study)
        response = self.client.get(self.get_url(self.study.pk), {'description': "don't"})
        context = response.context
        self.assertIn(trait, context['results_table'].data)

    def test_can_find_underscores_in_description_field(self):
        """Can search for undescores."""
        trait = factories.SourceDatasetFactory.create(i_dbgap_description='description with_char',
                                                      source_study_version__study=self.study)
        response = self.client.get(self.get_url(self.study.pk), {'description': 'with_char'})
        context = response.context
        self.assertIn(trait, context['results_table'].data)


class SourceDatasetNameAutocompleteTest(UserLoginTestCase):
    """Autocomplete view works as expected."""

    def setUp(self):
        super(SourceDatasetNameAutocompleteTest, self).setUp()
        # Create 10 source datasets.
        self.source_datasets = []
        self.TEST_DATASETS = ['abcde', 'abcdef', 'abcd_ef', 'abcd123', 'bcdefg', 'cdefgh', 'bcdefa',
                              'other1', 'other2', 'other3']
        self.TEST_NAME_QUERIES = {
            'a': ['abcde', 'abcdef', 'abcd_ef', 'abcd123', 'bcdefa'],
            'abc': ['abcde', 'abcdef', 'abcd_ef', 'abcd123'],
            'abcd1': ['abcd123'],
            'b': ['abcde', 'abcdef', 'abcd_ef', 'abcd123', 'bcdefg', 'bcdefa'],
            'abcde': ['abcde', 'abcdef'],
            'abcdef': ['abcdef'],
        }
        for dataset_name in self.TEST_DATASETS:
            self.source_datasets.append(factories.SourceDatasetFactory.create(dataset_name=dataset_name))

    def get_url(self, *args):
        return reverse('trait_browser:source:datasets:autocomplete:by-name', args=args)

    def test_view_success_code(self):
        """View returns successful response code."""
        tmp = self.get_url()
        response = self.client.get(tmp)
        self.assertEqual(response.status_code, 200)

    def test_returns_all_datasets_with_no_query(self):
        """Queryset returns all of the datasets with no query."""
        url = self.get_url()
        response = self.client.get(url)
        pks = get_autocomplete_view_ids(response)
        self.assertEqual(sorted([dataset.pk for dataset in self.source_datasets]), sorted(pks))

    def test_no_deprecated_datasets_in_queryset(self):
        """Queryset returns only the latest version of a dataset."""
        models.SourceDataset.objects.all().delete()
        dataset_1 = factories.SourceDatasetFactory.create(source_study_version__i_is_deprecated=True)
        dataset_2 = factories.SourceDatasetFactory.create(source_study_version__i_is_deprecated=False)
        url = self.get_url()
        response = self.client.get(url)
        returned_pks = get_autocomplete_view_ids(response)
        self.assertEqual(returned_pks, [dataset_2.pk])

    def test_correct_dataset_found_by_name(self):
        """Queryset returns only the correct dataset when found by whole dataset name."""
        dataset_name = 'my_unlikely_dataset_name'
        dataset = factories.SourceDatasetFactory.create(dataset_name=dataset_name)
        url = self.get_url()
        response = self.client.get(url, {'q': dataset_name})
        returned_pks = get_autocomplete_view_ids(response)
        self.assertEqual(returned_pks, [dataset.i_id])

    def test_correct_dataset_found_by_case_insensitive_name(self):
        """Queryset returns only the correct source dataset when found by whole name, with mismatched case."""
        dataset_name = 'my_unlikely_dataset_name'
        dataset = factories.SourceDatasetFactory.create(dataset_name=dataset_name)
        url = self.get_url()
        response = self.client.get(url, {'q': dataset_name.upper()})
        returned_pks = get_autocomplete_view_ids(response)
        self.assertEqual(returned_pks, [dataset.i_id])

    def test_name_test_queries(self):
        """Returns only the correct source dataset for each of the TEST_NAME_QUERIES."""
        url = self.get_url()
        for query in self.TEST_NAME_QUERIES.keys():
            response = self.client.get(url, {'q': query})
            returned_pks = get_autocomplete_view_ids(response)
            expected_matches = self.TEST_NAME_QUERIES[query]
            self.assertEqual(len(returned_pks), len(expected_matches),
                             msg='Did not find correct number of matches for query {}'.format(query))
            # Make sure the matches found are those that are expected.
            for expected_name in expected_matches:
                name_queryset = models.SourceDataset.objects.filter(dataset_name__regex=r'^{}$'.format(expected_name))
                self.assertEqual(name_queryset.count(), 1)
                expected_pk = name_queryset.first().pk
                self.assertIn(expected_pk, returned_pks,
                              msg='Could not find expected dataset name {} with query {}'.format(expected_name, query))


class StudySourceDatasetNameAutocompleteTest(UserLoginTestCase):
    """Autocomplete view works as expected."""

    def setUp(self):
        super(StudySourceDatasetNameAutocompleteTest, self).setUp()
        self.study = factories.StudyFactory.create()
        self.source_study_version = factories.SourceStudyVersionFactory.create(study=self.study)
        # Create 10 source traits from the same dataset, with non-deprecated ssv of version 2.
        self.source_datasets = []
        self.TEST_DATASETS = ['abcde', 'abcdef', 'abcd_ef', 'abcd123', 'bcdefg', 'cdefgh', 'bcdefa',
                              'other1', 'other2', 'other3']
        self.TEST_NAME_QUERIES = {
            'a': ['abcde', 'abcdef', 'abcd_ef', 'abcd123', 'bcdefa'],
            'abc': ['abcde', 'abcdef', 'abcd_ef', 'abcd123'],
            'abcd1': ['abcd123'],
            'b': ['abcde', 'abcdef', 'abcd_ef', 'abcd123', 'bcdefg', 'bcdefa'],
            'abcde': ['abcde', 'abcdef'],
            'abcdef': ['abcdef'],
        }
        for dataset_name in self.TEST_DATASETS:
            self.source_datasets.append(factories.SourceDatasetFactory.create(
                source_study_version=self.source_study_version, dataset_name=dataset_name))
        self.user.refresh_from_db()

    def get_url(self, *args):
        return reverse('trait_browser:source:studies:pk:datasets:autocomplete:by-name', args=args)

    def test_view_success_code(self):
        """View returns successful response code."""
        tmp = self.get_url(self.study.pk)
        response = self.client.get(tmp)
        self.assertEqual(response.status_code, 200)

    def test_returns_all_datasets_with_no_query(self):
        """Queryset returns all of the datasets with no query."""
        url = self.get_url(self.study.pk)
        response = self.client.get(url)
        pks = get_autocomplete_view_ids(response)
        self.assertEqual(sorted([dataset.pk for dataset in self.source_datasets]), sorted(pks))

    def test_no_deprecated_datasets_in_queryset(self):
        """Queryset returns only the latest version of a dataset."""
        # Copy the source study version and increment it.
        source_study_version2 = copy(self.source_study_version)
        source_study_version2.i_version += 1
        source_study_version2.i_id += 1
        source_study_version2.save()
        # Make the old ssv deprecated.
        self.source_study_version.i_is_deprecated = True
        self.source_study_version.save()
        # Copy the source datasets and increment their versions. Link it to the new ssv.
        datasets2 = []
        for dataset in self.source_datasets:
            d2 = copy(dataset)
            d2.source_study_version = source_study_version2
            d2.i_id = dataset.i_id + len(self.source_datasets)
            d2.save()
            datasets2.append(d2)
        # Get results from the autocomplete view and make sure only the new versions are found.
        url = self.get_url(self.study.pk)
        response = self.client.get(url)
        returned_pks = get_autocomplete_view_ids(response)
        self.assertEqual(len(returned_pks), len(datasets2))
        for dataset in datasets2:
            self.assertIn(dataset.i_id, returned_pks)
        for dataset in self.source_datasets:
            self.assertNotIn(dataset.i_id, returned_pks)

    def test_other_study_not_in_queryset(self):
        """Queryset returns only datasets belonging to the appropriate study."""
        # Delete all but five source traits, so that there are 5 from each study.
        study2 = factories.StudyFactory.create()
        datasets2 = factories.SourceDatasetFactory.create_batch(
            5, source_study_version__study=study2)
        # Get results from the autocomplete view and make sure only datasets from the correct study are found.
        url = self.get_url(self.study.pk)
        response = self.client.get(url)
        returned_pks = get_autocomplete_view_ids(response)
        # Make sure that the other study's datasets do not show up.
        self.assertEqual(len(returned_pks), len(self.source_datasets))
        for dataset in datasets2:
            self.assertNotIn(dataset.i_id, returned_pks)
        for dataset in self.source_datasets:
            self.assertIn(dataset.i_id, returned_pks)

    def test_correct_dataset_found_by_name(self):
        """Queryset returns only the correct dataset when found by whole dataset name."""
        dataset_name = 'my_unlikely_dataset_name'
        dataset = factories.SourceDatasetFactory.create(
            dataset_name=dataset_name,
            source_study_version=self.source_study_version
        )
        url = self.get_url(self.study.pk)
        response = self.client.get(url, {'q': dataset_name})
        returned_pks = get_autocomplete_view_ids(response)
        self.assertEqual(returned_pks, [dataset.i_id])

    def test_correct_dataset_found_by_case_insensitive_name(self):
        """Queryset returns only the correct source trait when found by whole name, with mismatched case."""
        dataset_name = 'my_unlikely_dataset_name'
        dataset = factories.SourceDatasetFactory.create(
            dataset_name=dataset_name,
            source_study_version=self.source_study_version
        )
        url = self.get_url(self.study.pk)
        response = self.client.get(url, {'q': dataset_name.upper()})
        returned_pks = get_autocomplete_view_ids(response)
        self.assertEqual(returned_pks, [dataset.i_id])

    def test_name_test_queries(self):
        """Returns only the correct source trait for each of the TEST_NAME_QUERIES."""
        url = self.get_url(self.study.pk)
        for query in self.TEST_NAME_QUERIES.keys():
            response = self.client.get(url, {'q': query})
            returned_pks = get_autocomplete_view_ids(response)
            expected_matches = self.TEST_NAME_QUERIES[query]
            self.assertEqual(len(returned_pks), len(expected_matches),
                             msg='Did not find correct number of matches for query {}'.format(query))
            # Make sure the matches found are those that are expected.
            for expected_name in expected_matches:
                name_queryset = models.SourceDataset.objects.filter(dataset_name__regex=r'^{}$'.format(expected_name))
                self.assertEqual(name_queryset.count(), 1)
                expected_pk = name_queryset.first().pk
                self.assertIn(expected_pk, returned_pks,
                              msg='Could not find expected dataset name {} with query {}'.format(expected_name, query))


class SourceDatasetPHTAutocompleteTest(UserLoginTestCase):
    """Autocomplete view works as expected."""

    def setUp(self):
        super(SourceDatasetPHTAutocompleteTest, self).setUp()
        self.source_datasets = []
        self.TEST_PHTS = (5, 50, 500, 500000, 55, 555, 555555, 52, 520, 5200, )
        self.TEST_PHT_QUERIES = {
            '5': (5, 50, 500, 500000, 55, 555, 555555, 52, 520, 5200, ),
            '05': (),
            '0005': (500, 555, 520, ),
            '000005': (5, ),
            '52': (52, 520, 5200, ),
            '052': (),
            '0052': (5200, ),
            '00052': (520, ),
            '555555': (555555, ),
            '0': (5, 50, 500, 55, 555, 52, 520, 5200, ),
        }
        for pht in self.TEST_PHTS:
            self.source_datasets.append(factories.SourceDatasetFactory.create(i_accession=pht))

    def get_url(self, *args):
        return reverse('trait_browser:source:datasets:autocomplete:by-pht', args=args)

    def test_view_success_code(self):
        """View returns successful response code."""
        tmp = self.get_url()
        response = self.client.get(tmp)
        self.assertEqual(response.status_code, 200)

    def test_returns_all_datasets_with_no_query(self):
        """Queryset returns all of the datasets with no query."""
        url = self.get_url()
        response = self.client.get(url)
        pks = get_autocomplete_view_ids(response)
        self.assertEqual(sorted([dataset.pk for dataset in self.source_datasets]), sorted(pks))

    def test_no_deprecated_datasets_in_queryset(self):
        """Queryset returns only the latest version of a dataset."""
        models.SourceDataset.objects.all().delete()
        dataset_1 = factories.SourceDatasetFactory.create(source_study_version__i_is_deprecated=True)
        dataset_2 = factories.SourceDatasetFactory.create(source_study_version__i_is_deprecated=False)
        url = self.get_url()
        response = self.client.get(url)
        returned_pks = get_autocomplete_view_ids(response)
        self.assertEqual(returned_pks, [dataset_2.pk])

    def test_pht_test_queries_without_pht_in_string(self):
        """Returns only the correct datasets for each of the TEST_PHT_QUERIES when 'pht' is not in query string."""
        url = self.get_url()
        for query in self.TEST_PHT_QUERIES:
            response = self.client.get(url, {'q': query})
            returned_pks = get_autocomplete_view_ids(response)
            expected_matches = self.TEST_PHT_QUERIES[query]
            # Make sure number of matches is as expected.
            self.assertEqual(len(returned_pks), len(expected_matches))
            # Make sure the matches that are found are the ones expected.
            for expected_pht in expected_matches:
                expected_pk = models.SourceDataset.objects.get(i_accession=expected_pht).pk
                self.assertIn(expected_pk, returned_pks,
                              msg="Could not find expected pht {} with query '{}'".format(expected_pht, query))

    def test_pht_test_queries_with_pht_in_string(self):
        """Returns only the correct source datasets for each of the TEST_PHT_QUERIES when 'pht' is in query string."""
        url = self.get_url()
        for query in self.TEST_PHT_QUERIES:
            response = self.client.get(url, {'q': 'pht' + query})
            returned_pks = get_autocomplete_view_ids(response)
            expected_matches = self.TEST_PHT_QUERIES[query]
            # Make sure number of matches is as expected.
            self.assertEqual(len(returned_pks), len(expected_matches))
            # Make sure the matches that are found are the ones expected.
            for expected_pht in expected_matches:
                expected_pk = models.SourceDataset.objects.get(i_accession=expected_pht).pk
                self.assertIn(expected_pk, returned_pks,
                              msg="Could not find expected pht {} with query '{}'".format(expected_pht, query))


class StudySourceDatasetPHTAutocompleteTest(UserLoginTestCase):
    """Autocomplete view works as expected."""

    def setUp(self):
        super(StudySourceDatasetPHTAutocompleteTest, self).setUp()
        self.study = factories.StudyFactory.create()
        self.source_study_version = factories.SourceStudyVersionFactory.create(study=self.study)
        # Create 10 source traits from the same dataset, with non-deprecated ssv of version 2.
        self.source_datasets = []
        self.TEST_PHTS = (5, 50, 500, 500000, 55, 555, 555555, 52, 520, 5200, )
        self.TEST_PHT_QUERIES = {
            '5': (5, 50, 500, 500000, 55, 555, 555555, 52, 520, 5200, ),
            '05': (),
            '0005': (500, 555, 520, ),
            '000005': (5, ),
            '52': (52, 520, 5200, ),
            '052': (),
            '0052': (5200, ),
            '00052': (520, ),
            '555555': (555555, ),
            '0': (5, 50, 500, 55, 555, 52, 520, 5200, ),
        }
        for pht in self.TEST_PHTS:
            self.source_datasets.append(factories.SourceDatasetFactory.create(
                source_study_version=self.source_study_version,
                i_accession=pht
            ))

    def get_url(self, *args):
        return reverse('trait_browser:source:studies:pk:datasets:autocomplete:by-pht', args=args)

    def test_view_success_code(self):
        """View returns successful response code."""
        tmp = self.get_url(self.study.pk)
        response = self.client.get(tmp)
        self.assertEqual(response.status_code, 200)

    def test_returns_all_datasets_with_no_query(self):
        """Queryset returns all of the datasets with no query."""
        url = self.get_url(self.study.pk)
        response = self.client.get(url)
        pks = get_autocomplete_view_ids(response)
        self.assertEqual(sorted([dataset.pk for dataset in self.source_datasets]), sorted(pks))

    def test_no_deprecated_datasets_in_queryset(self):
        """Queryset returns only the latest version of a dataset."""
        # Copy the source study version and increment it.
        source_study_version2 = copy(self.source_study_version)
        source_study_version2.i_version += 1
        source_study_version2.i_id += 1
        source_study_version2.save()
        # Make the old ssv deprecated.
        self.source_study_version.i_is_deprecated = True
        self.source_study_version.save()
        # Copy the source datasets and increment their versions. Link it to the new ssv.
        datasets2 = []
        for dataset in self.source_datasets:
            d2 = copy(dataset)
            d2.source_study_version = source_study_version2
            d2.i_id = dataset.i_id + len(self.source_datasets)
            d2.save()
            datasets2.append(d2)
        # Get results from the autocomplete view and make sure only the new versions are found.
        url = self.get_url(self.study.pk)
        response = self.client.get(url)
        returned_pks = get_autocomplete_view_ids(response)
        self.assertEqual(len(returned_pks), len(datasets2))
        for dataset in datasets2:
            self.assertIn(dataset.i_id, returned_pks)
        for dataset in self.source_datasets:
            self.assertNotIn(dataset.i_id, returned_pks)

    def test_other_study_not_in_queryset(self):
        """Queryset returns only datasets belonging to the appropriate study."""
        # Delete all but five source traits, so that there are 5 from each study.
        study2 = factories.StudyFactory.create()
        datasets2 = factories.SourceDatasetFactory.create_batch(
            5, source_study_version__study=study2)
        # Get results from the autocomplete view and make sure only datasets from the correct study are found.
        url = self.get_url(self.study.pk)
        response = self.client.get(url)
        returned_pks = get_autocomplete_view_ids(response)
        # Make sure that the other study's datasets do not show up.
        self.assertEqual(len(returned_pks), len(self.source_datasets))
        for dataset in datasets2:
            self.assertNotIn(dataset.i_id, returned_pks)
        for dataset in self.source_datasets:
            self.assertIn(dataset.i_id, returned_pks)

    def test_pht_test_queries_without_pht_in_string(self):
        """Returns only the correct datasets for each of the TEST_PHT_QUERIES when 'pht' is not in query string."""
        url = self.get_url(self.study.pk)
        for query in self.TEST_PHT_QUERIES:
            response = self.client.get(url, {'q': query})
            returned_pks = get_autocomplete_view_ids(response)
            expected_matches = self.TEST_PHT_QUERIES[query]
            # Make sure number of matches is as expected.
            self.assertEqual(len(returned_pks), len(expected_matches))
            # Make sure the matches that are found are the ones expected.
            for expected_pht in expected_matches:
                expected_pk = models.SourceDataset.objects.get(i_accession=expected_pht).pk
                self.assertIn(expected_pk, returned_pks,
                              msg="Could not find expected pht {} with query '{}'".format(expected_pht, query))

    def test_pht_test_queries_with_pht_in_string(self):
        """Returns only the correct source datasets for each of the TEST_PHT_QUERIES when 'pht' is in query string."""
        url = self.get_url(self.study.pk)
        for query in self.TEST_PHT_QUERIES:
            response = self.client.get(url, {'q': 'pht' + query})
            returned_pks = get_autocomplete_view_ids(response)
            expected_matches = self.TEST_PHT_QUERIES[query]
            # Make sure number of matches is as expected.
            self.assertEqual(len(returned_pks), len(expected_matches))
            # Make sure the matches that are found are the ones expected.
            for expected_pht in expected_matches:
                expected_pk = models.SourceDataset.objects.get(i_accession=expected_pht).pk
                self.assertIn(expected_pk, returned_pks,
                              msg="Could not find expected pht {} with query '{}'".format(expected_pht, query))


class SourceDatasetNameOrPHTAutocompleteTest(UserLoginTestCase):
    """Autocomplete view works as expected."""

    def setUp(self):
        super(SourceDatasetNameOrPHTAutocompleteTest, self).setUp()
        # Create 10 source datasets.
        self.source_datasets = []
        self.TEST_PHTS = (5, 50, 500, 500000, 55, 555, 555555, 52, 520, 5200, )
        self.TEST_NAMES = ['abcde', 'abcdef', 'abcd_ef', 'abcd123', 'bcdefg', 'cdefgh', 'bcdefa',
                           'other1', 'other2', 'other3']
        self.TEST_PHT_QUERIES = {
            '5': (5, 50, 500, 500000, 55, 555, 555555, 52, 520, 5200, ),
            '05': (),
            '0005': (500, 555, 520, ),
            '000005': (5, ),
            '52': (52, 520, 5200, ),
            '052': (),
            '0052': (5200, ),
            '00052': (520, ),
            '555555': (555555, ),
            '0': (5, 50, 500, 55, 555, 52, 520, 5200, ),
        }
        self.TEST_NAME_QUERIES = {
            'a': ['abcde', 'abcdef', 'abcd_ef', 'abcd123', 'bcdefa'],
            'abc': ['abcde', 'abcdef', 'abcd_ef', 'abcd123'],
            'abcd1': ['abcd123'],
            'b': ['abcde', 'abcdef', 'abcd_ef', 'abcd123', 'bcdefg', 'bcdefa'],
            'abcde': ['abcde', 'abcdef'],
            'abcdef': ['abcdef'],
            '123': ['abcd123']
        }
        for dataset_name, pht in zip(self.TEST_NAMES, self.TEST_PHTS):
            self.source_datasets.append(factories.SourceDatasetFactory.create(
                dataset_name=dataset_name,
                i_accession=pht
            ))

    def get_url(self, *args):
        return reverse('trait_browser:source:datasets:autocomplete:by-name-or-pht', args=args)

    def test_view_success_code(self):
        """View returns successful response code."""
        tmp = self.get_url()
        response = self.client.get(tmp)
        self.assertEqual(response.status_code, 200)

    def test_returns_all_datasets_with_no_query(self):
        """Queryset returns all of the datasets with no query."""
        url = self.get_url()
        response = self.client.get(url)
        pks = get_autocomplete_view_ids(response)
        self.assertEqual(sorted([dataset.pk for dataset in self.source_datasets]), sorted(pks))

    def test_no_deprecated_datasets_in_queryset(self):
        """Queryset returns only the latest version of a dataset."""
        models.SourceDataset.objects.all().delete()
        dataset_1 = factories.SourceDatasetFactory.create(source_study_version__i_is_deprecated=True)
        dataset_2 = factories.SourceDatasetFactory.create(source_study_version__i_is_deprecated=False)
        url = self.get_url()
        response = self.client.get(url)
        returned_pks = get_autocomplete_view_ids(response)
        self.assertEqual(returned_pks, [dataset_2.pk])

    def test_correct_dataset_found_by_name(self):
        """Queryset returns only the correct dataset when found by whole dataset name."""
        dataset_name = 'my_unlikely_dataset_name'
        dataset = factories.SourceDatasetFactory.create(dataset_name=dataset_name)
        url = self.get_url()
        response = self.client.get(url, {'q': dataset_name})
        returned_pks = get_autocomplete_view_ids(response)
        self.assertEqual(returned_pks, [dataset.i_id])

    def test_correct_dataset_found_by_case_insensitive_name(self):
        """Queryset returns only the correct source dataset when found by whole name, with mismatched case."""
        dataset_name = 'my_unlikely_dataset_name'
        dataset = factories.SourceDatasetFactory.create(dataset_name=dataset_name)
        url = self.get_url()
        response = self.client.get(url, {'q': dataset_name.upper()})
        returned_pks = get_autocomplete_view_ids(response)
        self.assertEqual(returned_pks, [dataset.i_id])

    def test_name_test_queries(self):
        """Returns only the correct source dataset for each of the TEST_NAME_QUERIES."""
        url = self.get_url()
        for query in self.TEST_NAME_QUERIES.keys():
            response = self.client.get(url, {'q': query})
            returned_pks = get_autocomplete_view_ids(response)
            expected_matches = self.TEST_NAME_QUERIES[query]
            self.assertEqual(len(returned_pks), len(expected_matches),
                             msg='Did not find correct number of matches for query {}'.format(query))
            # Make sure the matches found are those that are expected.
            for expected_name in expected_matches:
                name_queryset = models.SourceDataset.objects.filter(dataset_name__regex=r'^{}$'.format(expected_name))
                self.assertEqual(name_queryset.count(), 1)
                expected_pk = name_queryset.first().pk
                self.assertIn(expected_pk, returned_pks,
                              msg='Could not find expected dataset name {} with query {}'.format(expected_name, query))

    def test_pht_test_queries_without_pht_in_string(self):
        """Returns only the correct datasets for each of the TEST_PHT_QUERIES when 'pht' is not in query string."""
        url = self.get_url()
        for query in self.TEST_PHT_QUERIES:
            response = self.client.get(url, {'q': query})
            returned_pks = get_autocomplete_view_ids(response)
            expected_matches = self.TEST_PHT_QUERIES[query]
            # Make sure number of matches is as expected.
            self.assertEqual(len(returned_pks), len(expected_matches))
            # Make sure the matches that are found are the ones expected.
            for expected_pht in expected_matches:
                expected_pk = models.SourceDataset.objects.get(i_accession=expected_pht).pk
                self.assertIn(expected_pk, returned_pks,
                              msg="Could not find expected pht {} with query '{}'".format(expected_pht, query))

    def test_pht_test_queries_with_pht_in_string(self):
        """Returns only the correct source datasets for each of the TEST_PHT_QUERIES when 'pht' is in query string."""
        url = self.get_url()
        for query in self.TEST_PHT_QUERIES:
            response = self.client.get(url, {'q': 'pht' + query})
            returned_pks = get_autocomplete_view_ids(response)
            expected_matches = self.TEST_PHT_QUERIES[query]
            # Make sure number of matches is as expected.
            self.assertEqual(len(returned_pks), len(expected_matches))
            # Make sure the matches that are found are the ones expected.
            for expected_pht in expected_matches:
                expected_pk = models.SourceDataset.objects.get(i_accession=expected_pht).pk
                self.assertIn(expected_pk, returned_pks,
                              msg="Could not find expected pht {} with query '{}'".format(expected_pht, query))

    def test_correct_dataset_found_with_pht_in_name(self):
        """Queryset returns both datasets when one has dataset name of phtNNN and the other has pht NNN."""
        models.SourceTrait.objects.all().delete()
        name_trait = factories.SourceDatasetFactory.create(dataset_name='pht557')
        pht_trait = factories.SourceDatasetFactory.create(i_accession=557)
        url = self.get_url()
        response = self.client.get(url, {'q': 'pht557'})
        returned_pks = get_autocomplete_view_ids(response)
        self.assertEqual(len(returned_pks), 2)
        self.assertIn(name_trait.pk, returned_pks)
        self.assertIn(pht_trait.pk, returned_pks)

    def test_dataset_found_when_querying_number_in_name(self):
        """Queryset returns both datasets when one has dataset name of NNN and the other has pht NNN."""
        models.SourceTrait.objects.all().delete()
        # Use a different study to ensure that one of the pre-created datasets doesn't match.
        dataset_name = 'unlikely_24601_dataset'
        # Use an accession that won't match for one dataset but not the other
        dataset_name_match = factories.SourceDatasetFactory.create(dataset_name=dataset_name, i_accession=123456)
        dataset_accession_match = factories.SourceDatasetFactory.create(dataset_name='other_name', i_accession=24601)
        url = self.get_url()
        response = self.client.get(url, {'q': 246})
        returned_pks = get_autocomplete_view_ids(response)
        self.assertEqual(sorted(returned_pks), sorted([dataset_name_match.i_id, dataset_accession_match.i_id]))


class StudySourceDatasetNameOrPHTAutocompleteTest(UserLoginTestCase):
    """Autocomplete view works as expected."""

    def setUp(self):
        super(StudySourceDatasetNameOrPHTAutocompleteTest, self).setUp()
        self.study = factories.StudyFactory.create()
        self.source_study_version = factories.SourceStudyVersionFactory.create(study=self.study)
        # Create 10 source traits from the same dataset, with non-deprecated ssv of version 2.
        self.source_datasets = []
        self.TEST_PHTS = (5, 50, 500, 500000, 55, 555, 555555, 52, 520, 5200, )
        self.TEST_NAMES = ['abcde', 'abcdef', 'abcd_ef', 'abcd123', 'bcdefg', 'cdefgh', 'bcdefa',
                           'other1', 'other2', 'other3']
        self.TEST_PHT_QUERIES = {
            '5': (5, 50, 500, 500000, 55, 555, 555555, 52, 520, 5200, ),
            '05': (),
            '0005': (500, 555, 520, ),
            '000005': (5, ),
            '52': (52, 520, 5200, ),
            '052': (),
            '0052': (5200, ),
            '00052': (520, ),
            '555555': (555555, ),
            '0': (5, 50, 500, 55, 555, 52, 520, 5200, ),
        }
        self.TEST_NAME_QUERIES = {
            'a': ['abcde', 'abcdef', 'abcd_ef', 'abcd123', 'bcdefa'],
            'abc': ['abcde', 'abcdef', 'abcd_ef', 'abcd123'],
            'abcd1': ['abcd123'],
            'b': ['abcde', 'abcdef', 'abcd_ef', 'abcd123', 'bcdefg', 'bcdefa'],
            'abcde': ['abcde', 'abcdef'],
            'abcdef': ['abcdef'],
            '123': ['abcd123']
        }
        for dataset_name, pht in zip(self.TEST_NAMES, self.TEST_PHTS):
            self.source_datasets.append(factories.SourceDatasetFactory.create(
                source_study_version=self.source_study_version,
                dataset_name=dataset_name,
                i_accession=pht
            ))

    def get_url(self, *args):
        return reverse('trait_browser:source:studies:pk:datasets:autocomplete:by-name-or-pht', args=args)

    def test_view_success_code(self):
        """View returns successful response code."""
        tmp = self.get_url(self.study.pk)
        response = self.client.get(tmp)
        self.assertEqual(response.status_code, 200)

    def test_returns_all_datasets_with_no_query(self):
        """Queryset returns all of the datasets with no query."""
        url = self.get_url(self.study.pk)
        response = self.client.get(url)
        pks = get_autocomplete_view_ids(response)
        self.assertEqual(sorted([dataset.pk for dataset in self.source_datasets]), sorted(pks))

    def test_no_deprecated_datasets_in_queryset(self):
        """Queryset returns only the latest version of a dataset."""
        # Copy the source study version and increment it.
        source_study_version2 = copy(self.source_study_version)
        source_study_version2.i_version += 1
        source_study_version2.i_id += 1
        source_study_version2.save()
        # Make the old ssv deprecated.
        self.source_study_version.i_is_deprecated = True
        self.source_study_version.save()
        # Copy the source datasets and increment their versions. Link it to the new ssv.
        datasets2 = []
        for dataset in self.source_datasets:
            d2 = copy(dataset)
            d2.source_study_version = source_study_version2
            d2.i_id = dataset.i_id + len(self.source_datasets)
            d2.save()
            datasets2.append(d2)
        # Get results from the autocomplete view and make sure only the new versions are found.
        url = self.get_url(self.study.pk)
        response = self.client.get(url)
        returned_pks = get_autocomplete_view_ids(response)
        self.assertEqual(len(returned_pks), len(datasets2))
        for dataset in datasets2:
            self.assertIn(dataset.i_id, returned_pks)
        for dataset in self.source_datasets:
            self.assertNotIn(dataset.i_id, returned_pks)

    def test_other_study_not_in_queryset(self):
        """Queryset returns only datasets belonging to the appropriate study."""
        # Delete all but five source datasets, so that there are 5 from each study.
        study2 = factories.StudyFactory.create()
        datasets2 = factories.SourceDatasetFactory.create_batch(
            5, source_study_version__study=study2)
        # Get results from the autocomplete view and make sure only datasets from the correct study are found.
        url = self.get_url(self.study.pk)
        response = self.client.get(url)
        returned_pks = get_autocomplete_view_ids(response)
        # Make sure that the other study's datasets do not show up.
        self.assertEqual(len(returned_pks), len(self.source_datasets))
        for dataset in datasets2:
            self.assertNotIn(dataset.i_id, returned_pks)
        for dataset in self.source_datasets:
            self.assertIn(dataset.i_id, returned_pks)

    def test_correct_dataset_found_by_name(self):
        """Queryset returns only the correct dataset when found by whole dataset name."""
        dataset_name = 'my_unlikely_dataset_name'
        dataset = factories.SourceDatasetFactory.create(
            dataset_name=dataset_name,
            source_study_version=self.source_study_version
        )
        url = self.get_url(self.study.pk)
        response = self.client.get(url, {'q': dataset_name})
        returned_pks = get_autocomplete_view_ids(response)
        self.assertEqual(returned_pks, [dataset.i_id])

    def test_correct_dataset_found_by_case_insensitive_name(self):
        """Queryset returns only the correct source dataset when found by whole name, with mismatched case."""
        dataset_name = 'my_unlikely_dataset_name'
        dataset = factories.SourceDatasetFactory.create(
            dataset_name=dataset_name,
            source_study_version=self.source_study_version
        )
        url = self.get_url(self.study.pk)
        response = self.client.get(url, {'q': dataset_name.upper()})
        returned_pks = get_autocomplete_view_ids(response)
        self.assertEqual(returned_pks, [dataset.i_id])

    def test_name_test_queries(self):
        """Returns only the correct source dataset for each of the TEST_NAME_QUERIES."""
        url = self.get_url(self.study.pk)
        for query in self.TEST_NAME_QUERIES.keys():
            response = self.client.get(url, {'q': query})
            returned_pks = get_autocomplete_view_ids(response)
            expected_matches = self.TEST_NAME_QUERIES[query]
            self.assertEqual(len(returned_pks), len(expected_matches),
                             msg='Did not find correct number of matches for query {}'.format(query))
            # Make sure the matches found are those that are expected.
            for expected_name in expected_matches:
                name_queryset = models.SourceDataset.objects.filter(dataset_name__regex=r'^{}$'.format(expected_name))
                self.assertEqual(name_queryset.count(), 1)
                expected_pk = name_queryset.first().pk
                self.assertIn(expected_pk, returned_pks,
                              msg='Could not find expected dataset name {} with query {}'.format(expected_name, query))

    def test_pht_test_queries_without_pht_in_string(self):
        """Returns only the correct datasets for each of the TEST_PHT_QUERIES when 'pht' is not in query string."""
        url = self.get_url(self.study.pk)
        for query in self.TEST_PHT_QUERIES:
            response = self.client.get(url, {'q': query})
            returned_pks = get_autocomplete_view_ids(response)
            expected_matches = self.TEST_PHT_QUERIES[query]
            # Make sure number of matches is as expected.
            self.assertEqual(len(returned_pks), len(expected_matches))
            # Make sure the matches that are found are the ones expected.
            for expected_pht in expected_matches:
                expected_pk = models.SourceDataset.objects.get(i_accession=expected_pht).pk
                self.assertIn(expected_pk, returned_pks,
                              msg="Could not find expected pht {} with query '{}'".format(expected_pht, query))

    def test_pht_test_queries_with_pht_in_string(self):
        """Returns only the correct source datasets for each of the TEST_PHT_QUERIES when 'pht' is in query string."""
        url = self.get_url(self.study.pk)
        for query in self.TEST_PHT_QUERIES:
            response = self.client.get(url, {'q': 'pht' + query})
            returned_pks = get_autocomplete_view_ids(response)
            expected_matches = self.TEST_PHT_QUERIES[query]
            # Make sure number of matches is as expected.
            self.assertEqual(len(returned_pks), len(expected_matches))
            # Make sure the matches that are found are the ones expected.
            for expected_pht in expected_matches:
                expected_pk = models.SourceDataset.objects.get(i_accession=expected_pht).pk
                self.assertIn(expected_pk, returned_pks,
                              msg="Could not find expected pht {} with query '{}'".format(expected_pht, query))

    def test_correct_dataset_found_with_pht_in_name(self):
        """Queryset returns both datasets when one has dataset name of phtNNN and the other has pht NNN."""
        models.SourceTrait.objects.all().delete()
        name_trait = factories.SourceDatasetFactory.create(
            dataset_name='pht557',
            source_study_version=self.source_study_version
        )
        pht_trait = factories.SourceDatasetFactory.create(
            i_accession=557,
            source_study_version=self.source_study_version
        )
        url = self.get_url(self.study.pk)
        response = self.client.get(url, {'q': 'pht557'})
        returned_pks = get_autocomplete_view_ids(response)
        self.assertEqual(len(returned_pks), 2)
        self.assertIn(name_trait.pk, returned_pks)
        self.assertIn(pht_trait.pk, returned_pks)

    def test_dataset_found_when_querying_number_in_name(self):
        """Queryset returns both datasets when one has dataset name of NNN and the other has pht NNN."""
        models.SourceTrait.objects.all().delete()
        # Use a different study to ensure that one of the pre-created datasets doesn't match.
        dataset_name = 'unlikely_24601_dataset'
        # Use an accession that won't match for one dataset but not the other
        dataset_name_match = factories.SourceDatasetFactory.create(
            dataset_name=dataset_name,
            i_accession=123456,
            source_study_version=self.source_study_version
        )
        dataset_accession_match = factories.SourceDatasetFactory.create(
            dataset_name='other_name',
            i_accession=24601,
            source_study_version=self.source_study_version
        )
        url = self.get_url(self.study.pk)
        response = self.client.get(url, {'q': 246})
        returned_pks = get_autocomplete_view_ids(response)
        self.assertEqual(sorted(returned_pks), sorted([dataset_name_match.i_id, dataset_accession_match.i_id]))


class SourceTraitDetailTest(UserLoginTestCase):

    def setUp(self):
        super(SourceTraitDetailTest, self).setUp()
        self.trait = factories.SourceTraitFactory.create()

    def get_url(self, *args):
        return reverse('trait_browser:source:traits:detail', args=args)

    def test_view_success_code(self):
        """View returns successful response code."""
        response = self.client.get(self.get_url(self.trait.pk))
        self.assertEqual(response.status_code, 200)

    def test_view_with_invalid_pk(self):
        """View returns 404 response code when the pk doesn't exist."""
        response = self.client.get(self.get_url(self.trait.pk + 1))
        self.assertEqual(response.status_code, 404)

    def test_context_data(self):
        """View has appropriate data in the context."""
        tagged_traits = TaggedTraitFactory.create_batch(2, trait=self.trait)
        response = self.client.get(self.get_url(self.trait.pk))
        context = response.context
        self.assertIn('source_trait', context)
        self.assertEqual(context['source_trait'], self.trait)
        self.assertIn('tagged_traits_with_xs', context)
        self.assertEqual([el[0] for el in context['tagged_traits_with_xs']],
                         list(self.trait.taggedtrait_set.all()))
        self.assertIn('user_is_study_tagger', context)
        self.assertFalse(context['user_is_study_tagger'])

    def test_no_tagged_trait_remove_button(self):
        """The tag removal button shows up."""
        tagged_traits = TaggedTraitFactory.create_batch(3, trait=self.trait)
        response = self.client.get(self.get_url(self.trait.pk))
        context = response.context
        for (a, b) in context['tagged_traits_with_xs']:
            self.assertFalse(b)
        for tt in tagged_traits:
            self.assertNotContains(response, reverse('tags:tagged-traits:pk:delete', kwargs={'pk': tt.pk}))

    def test_no_tagging_button(self):
        """Regular user does not see a button to add tags on this detail page."""
        response = self.client.get(self.get_url(self.trait.pk))
        context = response.context
        self.assertNotContains(response, reverse('trait_browser:source:traits:tagging', kwargs={'pk': self.trait.pk}))
        self.assertFalse(context['show_tag_button'])


class SourceTraitDetailPhenotypeTaggerTest(PhenotypeTaggerLoginTestCase):

    def setUp(self):
        super(SourceTraitDetailPhenotypeTaggerTest, self).setUp()
        self.trait = factories.SourceTraitFactory.create(source_dataset__source_study_version__study=self.study)
        self.tag = TagFactory.create()
        self.user.refresh_from_db()

    def get_url(self, *args):
        return reverse('trait_browser:source:traits:detail', args=args)

    def test_view_success_code(self):
        """View returns successful response code."""
        response = self.client.get(self.get_url(self.trait.pk))
        self.assertEqual(response.status_code, 200)

    def test_has_one_tagged_trait(self):
        """The correct TaggedTrait is in the context."""
        tagged_trait = TaggedTrait.objects.create(tag=self.tag, trait=self.trait, creator=self.user)
        response = self.client.get(self.get_url(self.trait.pk))
        context = response.context
        self.assertEqual(context['tagged_traits_with_xs'][0][0], tagged_trait)

    def test_has_tagged_traits(self):
        """The correct TaggedTraits are in the context."""
        tagged_traits = TaggedTraitFactory.create_batch(2, trait=self.trait)
        response = self.client.get(self.get_url(self.trait.pk))
        context = response.context
        self.assertEqual([el[0] for el in context['tagged_traits_with_xs']],
                         list(self.trait.taggedtrait_set.all()))

    def test_has_tagged_trait_remove_buttons(self):
        """The tag removal buttons shows up."""
        tagged_traits = TaggedTraitFactory.create_batch(2, trait=self.trait)
        response = self.client.get(self.get_url(self.trait.pk))
        context = response.context
        for (a, b) in context['tagged_traits_with_xs']:
            self.assertTrue(b)
        for tt in tagged_traits:
            self.assertContains(response, reverse('tags:tagged-traits:pk:delete', kwargs={'pk': tt.pk}))

    def test_no_tagged_trait_remove_buttons_if_reviewed(self):
        """The tag removal button does not show up for reviewed tagged traits that need followup."""
        tagged_traits = TaggedTraitFactory.create_batch(3, trait=self.trait)
        dcc_review = DCCReviewFactory.create(
            tagged_trait=tagged_traits[0], status=DCCReview.STATUS_FOLLOWUP, comment='foo')
        response = self.client.get(self.get_url(self.trait.pk))
        context = response.context
<<<<<<< HEAD
        for (a, b) in context['tagged_traits_with_xs']:
            if a == dcc_review.tagged_trait:
                self.assertFalse(b)
            else:
                self.assertTrue(b)
        self.assertNotContains(response, reverse('tags:tagged-traits:delete', kwargs={'pk': tagged_traits[0].pk}))
        self.assertContains(response, reverse('tags:tagged-traits:delete', kwargs={'pk': tagged_traits[1].pk}))
=======
        self.assertNotContains(response, reverse('tags:tagged-traits:pk:delete', kwargs={'pk': tagged_traits[0].pk}))
        self.assertContains(response, reverse('tags:tagged-traits:pk:delete', kwargs={'pk': tagged_traits[1].pk}))
>>>>>>> 9ab2dad9

    def test_no_tagged_trait_remove_buttons_if_confirmed(self):
        """The tag removal button does not show up for confirmed tagged traits."""
        tagged_traits = TaggedTraitFactory.create_batch(3, trait=self.trait)
        dcc_review = DCCReviewFactory.create(tagged_trait=tagged_traits[0], status=DCCReview.STATUS_CONFIRMED)
        response = self.client.get(self.get_url(self.trait.pk))
        context = response.context
<<<<<<< HEAD
        for (a, b) in context['tagged_traits_with_xs']:
            if a == dcc_review.tagged_trait:
                self.assertFalse(b)
            else:
                self.assertTrue(b)
        self.assertNotContains(response, reverse('tags:tagged-traits:delete', kwargs={'pk': tagged_traits[0].pk}))
        self.assertContains(response, reverse('tags:tagged-traits:delete', kwargs={'pk': tagged_traits[1].pk}))
=======
        self.assertNotContains(response, reverse('tags:tagged-traits:pk:delete', kwargs={'pk': tagged_traits[0].pk}))
        self.assertContains(response, reverse('tags:tagged-traits:pk:delete', kwargs={'pk': tagged_traits[1].pk}))
>>>>>>> 9ab2dad9

    def test_no_tagged_trait_remove_button_for_other_study(self):
        """The tag removal button does not show up for a trait from another study."""
        other_trait = factories.SourceTraitFactory.create()
        tagged_trait = TaggedTrait.objects.create(tag=self.tag, trait=other_trait, creator=self.user)
        response = self.client.get(self.get_url(other_trait.pk))
        context = response.context
<<<<<<< HEAD
        for (a, b) in context['tagged_traits_with_xs']:
            self.assertFalse(b)
        self.assertNotContains(response, reverse('tags:tagged-traits:delete', kwargs={'pk': self.tag.pk}))
=======
        self.assertNotContains(response, reverse('tags:tagged-traits:pk:delete', kwargs={'pk': self.tag.pk}))
>>>>>>> 9ab2dad9

    def test_has_tagging_button(self):
        """A phenotype tagger does see a button to add tags on this detail page."""
        response = self.client.get(self.get_url(self.trait.pk))
        context = response.context
        self.assertTrue(context['show_tag_button'])
        self.assertContains(response, reverse('trait_browser:source:traits:tagging', kwargs={'pk': self.trait.pk}))

    def test_user_is_study_tagger_true(self):
        """user_is_study_tagger is true in the view's context."""
        response = self.client.get(self.get_url(self.trait.pk))
        context = response.context
        self.assertTrue(context['user_is_study_tagger'])


class SourceTraitDetailDCCAnalystTest(DCCAnalystLoginTestCase):

    def setUp(self):
        super(SourceTraitDetailDCCAnalystTest, self).setUp()
        self.study = factories.StudyFactory.create()
        self.trait = factories.SourceTraitFactory.create(source_dataset__source_study_version__study=self.study)
        self.tag = TagFactory.create()
        self.user.refresh_from_db()

    def get_url(self, *args):
        return reverse('trait_browser:source:traits:detail', args=args)

    def test_view_success_code(self):
        """View returns successful response code."""
        response = self.client.get(self.get_url(self.trait.pk))
        self.assertEqual(response.status_code, 200)

    def test_has_one_tagged_trait(self):
        """The correct TaggedTrait is in the context."""
        tagged_trait = TaggedTrait.objects.create(tag=self.tag, trait=self.trait, creator=self.user)
        response = self.client.get(self.get_url(self.trait.pk))
        context = response.context
        self.assertEqual(context['tagged_traits_with_xs'][0][0], tagged_trait)

    def test_has_tagged_traits(self):
        """The correct TaggedTraits are in the context."""
        tagged_traits = TaggedTraitFactory.create_batch(2, trait=self.trait)
        response = self.client.get(self.get_url(self.trait.pk))
        context = response.context
        self.assertEqual([el[0] for el in context['tagged_traits_with_xs']],
                         list(self.trait.taggedtrait_set.all()))

    def test_has_tagged_trait_remove_buttons(self):
        """The tag removal buttons shows up."""
        tagged_traits = TaggedTraitFactory.create_batch(2, trait=self.trait)
        response = self.client.get(self.get_url(self.trait.pk))
        context = response.context
        for (a, b) in context['tagged_traits_with_xs']:
            self.assertTrue(b)
        for tt in tagged_traits:
            self.assertContains(response, reverse('tags:tagged-traits:pk:delete', kwargs={'pk': tt.pk}))

    def test_no_tagged_trait_remove_buttons_if_reviewed(self):
        """The tag removal button does not show up for reviewed tagged traits that need followup."""
        tagged_traits = TaggedTraitFactory.create_batch(3, trait=self.trait)
        dcc_review = DCCReviewFactory.create(
            tagged_trait=tagged_traits[0], status=DCCReview.STATUS_FOLLOWUP, comment='foo')
        response = self.client.get(self.get_url(self.trait.pk))
        context = response.context
<<<<<<< HEAD
        for (a, b) in context['tagged_traits_with_xs']:
            if a == dcc_review.tagged_trait:
                self.assertFalse(b)
            else:
                self.assertTrue(b)
        self.assertNotContains(response, reverse('tags:tagged-traits:delete', kwargs={'pk': tagged_traits[0].pk}))
        self.assertContains(response, reverse('tags:tagged-traits:delete', kwargs={'pk': tagged_traits[1].pk}))
=======
        self.assertNotContains(response, reverse('tags:tagged-traits:pk:delete', kwargs={'pk': tagged_traits[0].pk}))
        self.assertContains(response, reverse('tags:tagged-traits:pk:delete', kwargs={'pk': tagged_traits[1].pk}))
>>>>>>> 9ab2dad9

    def test_no_tagged_trait_remove_buttons_if_confirmed(self):
        """The tag removal button does not show up for confirmed tagged traits."""
        tagged_traits = TaggedTraitFactory.create_batch(3, trait=self.trait)
        dcc_review = DCCReviewFactory.create(
            tagged_trait=tagged_traits[0], status=DCCReview.STATUS_CONFIRMED)
        response = self.client.get(self.get_url(self.trait.pk))
        context = response.context
<<<<<<< HEAD
        for (a, b) in context['tagged_traits_with_xs']:
            if a == dcc_review.tagged_trait:
                self.assertFalse(b)
            else:
                self.assertTrue(b)
        self.assertNotContains(response, reverse('tags:tagged-traits:delete', kwargs={'pk': tagged_traits[0].pk}))
        self.assertContains(response, reverse('tags:tagged-traits:delete', kwargs={'pk': tagged_traits[1].pk}))
=======
        self.assertNotContains(response, reverse('tags:tagged-traits:pk:delete', kwargs={'pk': tagged_traits[0].pk}))
        self.assertContains(response, reverse('tags:tagged-traits:pk:delete', kwargs={'pk': tagged_traits[1].pk}))
>>>>>>> 9ab2dad9

    def test_has_tagging_button(self):
        """A DCC analyst does see a button to add tags on this detail page."""
        response = self.client.get(self.get_url(self.trait.pk))
        context = response.context
        self.assertTrue(context['show_tag_button'])
        self.assertContains(response, reverse('trait_browser:source:traits:tagging', kwargs={'pk': self.trait.pk}))

    def test_user_is_study_tagger_false(self):
        """user_is_study_tagger is false in the view's context."""
        response = self.client.get(self.get_url(self.trait.pk))
        context = response.context
        self.assertFalse(context['user_is_study_tagger'])


class SourceTraitListTest(UserLoginTestCase):
    """Unit tests for the SourceTraitList view."""

    def setUp(self):
        super(SourceTraitListTest, self).setUp()
        self.source_traits = factories.SourceTraitFactory.create_batch(
            10, source_dataset__source_study_version__i_is_deprecated=False)

    def get_url(self, *args):
        return reverse('trait_browser:source:traits:list')

    def test_view_success_code(self):
        """View returns successful response code."""
        response = self.client.get(self.get_url())
        self.assertEqual(response.status_code, 200)

    def test_context_data(self):
        """View has appropriate data in the context."""
        response = self.client.get(self.get_url())
        context = response.context
        self.assertIn('source_trait_table', context)
        self.assertIsInstance(context['source_trait_table'], tables.SourceTraitTableFull)

    def test_no_deprecated_traits_in_table(self):
        """No deprecated traits are shown in the table."""
        deprecated_traits = factories.SourceTraitFactory.create_batch(
            10, source_dataset__source_study_version__i_is_deprecated=True)
        response = self.client.get(self.get_url())
        context = response.context
        table = context['source_trait_table']
        for trait in deprecated_traits:
            self.assertNotIn(trait, table.data)
        for trait in self.source_traits:
            self.assertIn(trait, table.data)

    def test_table_has_no_rows(self):
        """When there are no source traits, there are no rows in the table, but the view still works."""
        models.SourceTrait.objects.all().delete()
        response = self.client.get(self.get_url())
        context = response.context
        table = context['source_trait_table']
        self.assertEqual(len(table.rows), 0)


class StudySourceTraitListTest(UserLoginTestCase):
    """."""

    def setUp(self):
        super(StudySourceTraitListTest, self).setUp()
        self.study = factories.StudyFactory.create()
        self.source_traits = factories.SourceTraitFactory.create_batch(
            10, source_dataset__source_study_version__i_is_deprecated=False,
            source_dataset__source_study_version__study=self.study)

    def get_url(self, *args):
        return reverse('trait_browser:source:studies:pk:traits:list', args=args)

    def test_view_success_code(self):
        """View returns successful response code."""
        response = self.client.get(self.get_url(self.study.pk))
        self.assertEqual(response.status_code, 200)

    def test_context_data(self):
        """View has appropriate data in the context."""
        response = self.client.get(self.get_url(self.study.pk))
        context = response.context
        self.assertIn('study', context)
        self.assertIn('trait_count', context)
        self.assertIn('dataset_count', context)
        self.assertEqual(context['study'], self.study)
        self.assertEqual(context['trait_count'], '{:,}'.format(len(self.source_traits)))
        dataset_count = models.SourceDataset.objects.filter(source_study_version__study=self.study).count()
        self.assertEqual(context['dataset_count'], '{:,}'.format(dataset_count))

    def test_no_deprecated_traits_in_table(self):
        """No deprecated traits are shown in the table."""
        deprecated_traits = factories.SourceTraitFactory.create_batch(
            10, source_dataset__source_study_version__i_is_deprecated=True,
            source_dataset__source_study_version__study=self.study)
        response = self.client.get(self.get_url(self.study.pk))
        context = response.context
        table = context['source_trait_table']
        for trait in deprecated_traits:
            self.assertNotIn(trait, table.data)
        for trait in self.source_traits:
            self.assertIn(trait, table.data)

    def test_table_has_no_rows(self):
        """When there are no source traits, there are no rows in the table, but the view still works."""
        models.SourceTrait.objects.all().delete()
        response = self.client.get(self.get_url(self.study.pk))
        context = response.context
        table = context['source_trait_table']
        self.assertEqual(len(table.rows), 0)


class StudyTaggedTraitListTest(UserLoginTestCase):

    def setUp(self):
        super(StudyTaggedTraitListTest, self).setUp()
        self.study = factories.StudyFactory.create()
        self.tagged_traits = TaggedTraitFactory.create_batch(
            10, trait__source_dataset__source_study_version__study=self.study)

    def get_url(self, *args):
        return reverse('trait_browser:source:studies:pk:traits:tagged', args=args)

    def test_view_success_code(self):
        """View returns successful response code."""
        response = self.client.get(self.get_url(self.study.pk))
        self.assertEqual(response.status_code, 200)

    def test_view_with_invalid_pk(self):
        """View returns 404 response code when the pk doesn't exist."""
        response = self.client.get(self.get_url(self.study.pk + 1))
        self.assertEqual(response.status_code, 404)

    def test_context_data(self):
        """View has appropriate data in the context."""
        response = self.client.get(self.get_url(self.study.pk))
        context = response.context
        self.assertIn('study', context)
        self.assertEqual(context['study'], self.study)
        self.assertIn('tag_counts', context)
        # Spot-check one of the tag counts.
        self.assertEqual(context['tag_counts'][0]['tt_count'], 1)
        # The button linking to this view should be present.
        self.assertIn(self.get_url(self.study.pk), str(response.content))

    def test_context_data_no_taggedtraits(self):
        """View has appropriate data in the context and works when there are no tagged traits for the study."""
        TaggedTrait.objects.all().delete()
        response = self.client.get(self.get_url(self.study.pk))
        context = response.context
        self.assertIn('study', context)
        self.assertEqual(context['study'], self.study)
        self.assertIn('tag_counts', context)
        self.assertEqual(len(context['tag_counts']), 0)
        # The button linking to this view should not be present.
        self.assertNotIn(self.get_url(self.study.pk), str(response.content))


class PhenotypeTaggerSourceTraitTaggingTest(PhenotypeTaggerLoginTestCase):

    def setUp(self):
        super(PhenotypeTaggerSourceTraitTaggingTest, self).setUp()
        self.trait = factories.SourceTraitFactory.create(source_dataset__source_study_version__study=self.study)
        self.tag = TagFactory.create()
        self.user.refresh_from_db()

    def get_url(self, *args):
        """Get the url for the view this class is supposed to test."""
        return reverse('trait_browser:source:traits:tagging', args=args)

    def test_view_success_code(self):
        """View returns successful response code."""
        response = self.client.get(self.get_url(self.trait.pk))
        self.assertEqual(response.status_code, 200)

    def test_view_with_invalid_pk(self):
        """View returns 404 response code when the pk doesn't exist."""
        response = self.client.get(self.get_url(self.trait.pk + 1))
        self.assertEqual(response.status_code, 404)

    def test_context_data(self):
        """View has appropriate data in the context."""
        response = self.client.get(self.get_url(self.trait.pk))
        context = response.context
        self.assertTrue('form' in context)
        self.assertTrue('trait' in context)
        self.assertEqual(context['trait'], self.trait)

    def test_creates_new_object(self):
        """Posting valid data to the form correctly tags a trait."""
        # Check on redirection to detail page, M2M links, and creation message.
        response = self.client.post(self.get_url(self.trait.pk), {'tag': self.tag.pk})
        new_object = TaggedTrait.objects.latest('pk')
        self.assertIsInstance(new_object, TaggedTrait)
        self.assertRedirects(response, reverse('trait_browser:source:traits:detail', args=[self.trait.pk]))
        self.assertEqual(new_object.tag, self.tag)
        self.assertEqual(new_object.trait, self.trait)
        self.assertIn(self.trait, self.tag.traits.all())
        self.assertIn(self.tag, self.trait.tag_set.all())
        messages = list(response.wsgi_request._messages)
        self.assertEqual(len(messages), 1)
        self.assertFalse('Oops!' in str(messages[0]))

    def test_invalid_form_message(self):
        """Posting invalid data results in a message about the invalidity."""
        response = self.client.post(self.get_url(self.trait.pk), {'tag': '', })
        messages = list(response.wsgi_request._messages)
        self.assertEqual(len(messages), 1)
        self.assertTrue('Oops!' in str(messages[0]))

    def test_post_blank_tag(self):
        """Posting bad data to the form doesn't tag the trait and shows a form error."""
        response = self.client.post(self.get_url(self.trait.pk), {'tag': '', })
        messages = list(response.wsgi_request._messages)
        self.assertEqual(len(messages), 1)
        self.assertTrue('Oops!' in str(messages[0]))
        form = response.context['form']
        self.assertEqual(form['tag'].errors, [u'This field is required.'])
        self.assertNotIn(self.tag, self.trait.tag_set.all())

    def test_adds_user(self):
        """When a trait is successfully tagged, it has the appropriate creator."""
        response = self.client.post(self.get_url(self.trait.pk),
                                    {'tag': self.tag.pk})
        new_object = TaggedTrait.objects.latest('pk')
        self.assertEqual(self.user, new_object.creator)

    def test_forbidden_non_taggers(self):
        """View returns 403 code when the user is not in phenotype_taggers."""
        phenotype_taggers = Group.objects.get(name='phenotype_taggers')
        self.user.groups.remove(phenotype_taggers)
        response = self.client.get(self.get_url(self.trait.pk))
        self.assertEqual(response.status_code, 403)

    def test_forbidden_empty_taggable_studies(self):
        """View returns 403 code when the user has no taggable_studies."""
        self.user.profile.taggable_studies.remove(self.study)
        response = self.client.get(self.get_url(self.trait.pk))
        self.assertEqual(response.status_code, 403)

    def test_forbidden_trait_not_in_taggable_studies(self):
        """View returns 403 code when the trait is not in the user's taggable_studies."""
        # Remove the study linked to the trait, but add another study so that taggable_studies is not empty.
        self.user.profile.taggable_studies.remove(self.study)
        another_study = factories.StudyFactory.create()
        self.user.profile.taggable_studies.add(another_study)
        response = self.client.get(self.get_url(self.trait.pk))
        self.assertEqual(response.status_code, 403)


class DCCAnalystSourceTraitTaggingTest(DCCAnalystLoginTestCase):

    def setUp(self):
        super(DCCAnalystSourceTraitTaggingTest, self).setUp()
        self.study = factories.StudyFactory.create()
        self.trait = factories.SourceTraitFactory.create(source_dataset__source_study_version__study=self.study)
        self.tag = TagFactory.create()
        self.user.refresh_from_db()

    def get_url(self, *args):
        """Get the url for the view this class is supposed to test."""
        return reverse('trait_browser:source:traits:tagging', args=args)

    def test_view_success_code(self):
        """View returns successful response code."""
        response = self.client.get(self.get_url(self.trait.pk))
        self.assertEqual(response.status_code, 200)

    def test_view_with_invalid_pk(self):
        """View returns 404 response code when the pk doesn't exist."""
        response = self.client.get(self.get_url(self.trait.pk + 1))
        self.assertEqual(response.status_code, 404)

    def test_context_data(self):
        """View has appropriate data in the context."""
        response = self.client.get(self.get_url(self.trait.pk))
        context = response.context
        self.assertTrue('form' in context)
        self.assertTrue('trait' in context)
        self.assertEqual(context['trait'], self.trait)

    def test_creates_new_object(self):
        """Posting valid data to the form correctly tags a trait."""
        # Check on redirection to detail page, M2M links, and creation message.
        response = self.client.post(self.get_url(self.trait.pk), {'tag': self.tag.pk})
        new_object = TaggedTrait.objects.latest('pk')
        self.assertIsInstance(new_object, TaggedTrait)
        self.assertRedirects(response, reverse('trait_browser:source:traits:detail', args=[self.trait.pk]))
        self.assertEqual(new_object.tag, self.tag)
        self.assertEqual(new_object.trait, self.trait)
        self.assertIn(self.trait, self.tag.traits.all())
        self.assertIn(self.tag, self.trait.tag_set.all())
        messages = list(response.wsgi_request._messages)
        self.assertEqual(len(messages), 1)
        self.assertFalse('Oops!' in str(messages[0]))

    def test_invalid_form_message(self):
        """Posting invalid data results in a message about the invalidity."""
        response = self.client.post(self.get_url(self.trait.pk), {'tag': ''})
        messages = list(response.wsgi_request._messages)
        self.assertEqual(len(messages), 1)
        self.assertTrue('Oops!' in str(messages[0]))

    def test_post_blank_tag(self):
        """Posting bad data to the form doesn't tag the trait and shows a form error."""
        response = self.client.post(self.get_url(self.trait.pk), {'tag': '', })
        messages = list(response.wsgi_request._messages)
        self.assertEqual(len(messages), 1)
        self.assertTrue('Oops!' in str(messages[0]))
        form = response.context['form']
        self.assertEqual(form['tag'].errors, [u'This field is required.'])
        self.assertNotIn(self.tag, self.trait.tag_set.all())

    def test_adds_user(self):
        """When a trait is successfully tagged, it has the appropriate creator."""
        response = self.client.post(self.get_url(self.trait.pk),
                                    {'tag': self.tag.pk, })
        new_object = TaggedTrait.objects.latest('pk')
        self.assertEqual(self.user, new_object.creator)

    def test_forbidden_non_dcc_analyst(self):
        """View returns 403 code when the user is removed from dcc analysts and staff."""
        phenotype_taggers = Group.objects.get(name='dcc_analysts')
        self.user.groups.remove(phenotype_taggers)
        self.user.is_staff = False
        self.user.save()
        self.user.refresh_from_db()
        response = self.client.get(self.get_url(self.trait.pk))
        self.assertEqual(response.status_code, 403)

    def test_with_empty_taggable_studies(self):
        """View returns 200 code when the DCC user has no taggable_studies."""
        self.user.profile.taggable_studies.remove(self.study)
        response = self.client.get(self.get_url(self.trait.pk))
        self.assertEqual(response.status_code, 200)

    def test_with_trait_not_in_taggable_studies(self):
        """View returns 200 code even when the trait is not in the user's taggable_studies."""
        # Remove the study linked to the trait, but add another study so that taggable_studies is not empty.
        self.user.profile.taggable_studies.remove(self.study)
        another_study = factories.StudyFactory.create()
        self.user.profile.taggable_studies.add(another_study)
        response = self.client.get(self.get_url(self.trait.pk))
        self.assertEqual(response.status_code, 200)


class SourceTraitSearchTest(ClearSearchIndexMixin, UserLoginTestCase):

    def get_url(self, *args):
        return reverse('trait_browser:source:traits:search')

    def test_view_success_code(self):
        """View returns successful response code."""
        response = self.client.get(self.get_url())
        self.assertEqual(response.status_code, 200)

    def test_context_data_with_empty_form(self):
        """View has the correct context upon initial load."""
        response = self.client.get(self.get_url())
        context = response.context
        self.assertIsInstance(context['form'], forms.SourceTraitSearchMultipleStudiesForm)
        self.assertFalse(context['form'].is_bound)
        self.assertFalse(context['has_results'])
        self.assertIn('results_table', context)

    def test_context_data_with_blank_form(self):
        """View has the correct context upon invalid form submission."""
        response = self.client.get(self.get_url(), {'description': ''})
        context = response.context
        self.assertTrue(context['form'].is_bound)
        self.assertFalse(context['has_results'])
        self.assertIn('results_table', context)

    def test_context_data_with_valid_search_and_no_results(self):
        """View has correct context with a valid search but no results."""
        response = self.client.get(self.get_url(), {'description': 'test'})
        context = response.context
        self.assertIn('form', context)
        self.assertTrue(context['has_results'])
        self.assertIsInstance(context['results_table'], tables.SourceTraitTableFull)

    def test_context_data_with_valid_search_and_some_results(self):
        """View has correct context with a valid search and existing results."""
        factories.SourceTraitFactory.create(i_description='lorem ipsum')
        response = self.client.get(self.get_url(), {'description': 'lorem'})
        qs = searches.search_source_traits(description='lorem')
        context = response.context
        self.assertIn('form', context)
        self.assertTrue(context['has_results'])
        self.assertIsInstance(context['results_table'], tables.SourceTraitTableFull)
        self.assertQuerysetEqual(qs, [repr(x) for x in context['results_table'].data])

    def test_context_data_with_valid_search_and_a_specified_study(self):
        """View has correct context with a valid search and existing results if a study is selected."""
        trait = factories.SourceTraitFactory.create(i_description='lorem ipsum')
        study = trait.source_dataset.source_study_version.study
        factories.SourceTraitFactory.create(i_description='lorem other')
        get = {'description': 'lorem', 'studies': [study.pk]}
        response = self.client.get(self.get_url(), get)
        context = response.context
        self.assertIn('form', context)
        self.assertTrue(context['has_results'])
        self.assertIsInstance(context['results_table'], tables.SourceTraitTableFull)
        self.assertQuerysetEqual(context['results_table'].data, [repr(trait)])

    def test_context_data_with_valid_search_and_trait_name(self):
        """View has correct context with a valid search and existing results if a study is selected."""
        trait = factories.SourceTraitFactory.create(i_description='lorem ipsum', i_trait_name='dolor')
        factories.SourceTraitFactory.create(i_description='lorem other', i_trait_name='tempor')
        response = self.client.get(self.get_url(), {'description': 'lorem', 'name': 'dolor'})
        qs = searches.search_source_traits(description='lorem', name='dolor')
        context = response.context
        self.assertIn('form', context)
        self.assertTrue(context['has_results'])
        self.assertIsInstance(context['results_table'], tables.SourceTraitTableFull)
        self.assertQuerysetEqual(qs, [repr(x) for x in context['results_table'].data])

    def test_context_data_no_messages_for_initial_load(self):
        """No messages are displayed on initial load of page."""
        response = self.client.get(self.get_url())
        messages = list(response.wsgi_request._messages)
        self.assertEqual(len(messages), 0)

    def test_context_data_no_messages_for_invalid_form(self):
        """No messages are displayed if form is invalid."""
        response = self.client.get(self.get_url(), {'description': ''})
        messages = list(response.wsgi_request._messages)
        self.assertEqual(len(messages), 0)

    def test_context_data_info_message_for_no_results(self):
        """A message is displayed if no results are found."""
        response = self.client.get(self.get_url(), {'description': 'lorem'})
        messages = list(response.wsgi_request._messages)
        self.assertEqual(len(messages), 1)
        self.assertEqual(str(messages[0]), '0 results found.')

    def test_context_data_info_message_for_one_result(self):
        """A message is displayed if one result is found."""
        factories.SourceTraitFactory.create(i_description='lorem ipsum')
        response = self.client.get(self.get_url(), {'description': 'lorem'})
        messages = list(response.wsgi_request._messages)
        self.assertEqual(len(messages), 1)
        self.assertEqual(str(messages[0]), '1 result found.')

    def test_context_data_info_message_for_multiple_result(self):
        """A message is displayed if two results are found."""
        factories.SourceTraitFactory.create(i_description='lorem ipsum')
        factories.SourceTraitFactory.create(i_description='lorem ipsum 2')
        response = self.client.get(self.get_url(), {'description': 'lorem'})
        messages = list(response.wsgi_request._messages)
        self.assertEqual(len(messages), 1)
        self.assertEqual(str(messages[0]), '2 results found.')

    def test_table_pagination(self):
        """Table pagination works correctly on the first page."""
        n_traits = TABLE_PER_PAGE + 2
        factories.SourceTraitFactory.create_batch(n_traits, i_description='lorem ipsum')
        response = self.client.get(self.get_url(), {'description': 'lorem'})
        context = response.context
        self.assertIn('form', context)
        self.assertTrue(context['has_results'])
        self.assertIsInstance(context['results_table'], tables.SourceTraitTableFull)
        self.assertEqual(len(context['results_table'].rows), n_traits)

    def test_form_works_with_table_pagination_on_second_page(self):
        """Table pagination works correctly on the second page."""
        n_traits = TABLE_PER_PAGE + 2
        factories.SourceTraitFactory.create_batch(n_traits, i_description='lorem ipsum')
        response = self.client.get(self.get_url(), {'description': 'lorem', 'page': 2})
        context = response.context
        self.assertIn('form', context)
        self.assertTrue(context['has_results'])
        self.assertIsInstance(context['results_table'], tables.SourceTraitTableFull)
        self.assertEqual(len(context['results_table'].rows), n_traits)

    def test_table_ordering(self):
        """Traits are ordered by dataset and then variable accession."""
        dataset = factories.SourceDatasetFactory.create()
        trait_1 = factories.SourceTraitFactory.create(
            i_dbgap_variable_accession=2,
            source_dataset=dataset, i_description='lorem ipsum')
        trait_2 = factories.SourceTraitFactory.create(
            i_dbgap_variable_accession=1,
            source_dataset=dataset, i_description='lorem other')
        response = self.client.get(self.get_url(), {'description': 'lorem'})
        context = response.context
        table = context['results_table']
        self.assertEqual(list(table.data), [trait_2, trait_1])

    def test_reset_button_works_on_initial_page(self):
        """Reset button returns to original page."""
        response = self.client.get(self.get_url(), {'reset': 'Reset'}, follow=True)
        context = response.context
        self.assertIn('form', context)
        self.assertFalse(context['form'].is_bound)
        self.assertFalse(context['has_results'])
        self.assertIn('results_table', context)
        self.assertEqual(len(context['results_table'].rows), 0)

    def test_reset_button_works_with_data_in_form(self):
        """Reset button returns to original page."""
        response = self.client.get(self.get_url(), {'reset': 'Reset', 'name': ''}, follow=True)
        context = response.context
        self.assertIn('form', context)
        self.assertFalse(context['form'].is_bound)
        self.assertFalse(context['has_results'])
        self.assertIn('results_table', context)
        self.assertEqual(len(context['results_table'].rows), 0)

    def test_short_words_in_trait_description_are_removed(self):
        """Short words are properly removed."""
        trait_1 = factories.SourceTraitFactory.create(i_description='lorem ipsum')
        trait_2 = factories.SourceTraitFactory.create(i_description='lorem')
        response = self.client.get(self.get_url(), {'description': 'lorem ip'})
        context = response.context
        self.assertIn('form', context)
        self.assertTrue(context['has_results'])
        self.assertIsInstance(context['results_table'], tables.SourceTraitTableFull)
        self.assertEqual(len(context['results_table'].rows), 2)
        self.assertIn(trait_1, context['results_table'].data)
        self.assertIn(trait_2, context['results_table'].data)

    def test_message_for_ignored_short_words_in_trait_description(self):
        response = self.client.get(self.get_url(), {'description': 'lorem ip'})
        context = response.context
        messages = list(response.wsgi_request._messages)
        self.assertEqual(len(messages), 2)
        self.assertIn('Ignored short words in "Variable description" field', str(messages[0]))

    def test_filters_by_dataset_description_if_requested(self):
        """View has correct results when filtering by dataset."""
        dataset = factories.SourceDatasetFactory.create(i_dbgap_description='a dataset about demographic measurements')
        trait = factories.SourceTraitFactory.create(i_description='lorem ipsum', source_dataset=dataset)
        other_dataset = factories.SourceDatasetFactory.create(i_dbgap_description='foo')
        factories.SourceTraitFactory.create(i_description='lorem ipsum', source_dataset=other_dataset)
        input = {'description': 'lorem', 'dataset_description': 'demographic', 'dataset_name': ''}
        response = self.client.get(self.get_url(), input)
        context = response.context
        self.assertIn('form', context)
        self.assertTrue(context['has_results'])
        self.assertIsInstance(context['results_table'], tables.SourceTraitTableFull)
        self.assertQuerysetEqual(context['results_table'].data, [repr(trait)])

    def test_finds_no_traits_if_dataset_search_doesnt_match(self):
        """View has correct results when filtering by dataset."""
        dataset = factories.SourceDatasetFactory.create(i_dbgap_description='a dataset about demographic measurements')
        trait = factories.SourceTraitFactory.create(i_description='lorem ipsum', source_dataset=dataset)
        response = self.client.get(self.get_url(), {'description': 'lorem', 'dataset_description': 'something'})
        context = response.context
        self.assertIn('form', context)
        self.assertTrue(context['has_results'])
        self.assertIsInstance(context['results_table'], tables.SourceTraitTableFull)
        self.assertEqual(len(context['results_table'].rows), 0)

    def test_short_words_in_dataset_description_are_removed(self):
        """Short words are properly removed."""
        dataset_1 = factories.SourceDatasetFactory.create(i_dbgap_description='lorem ipsum')
        trait_1 = factories.SourceTraitFactory.create(i_trait_name='foobar', source_dataset=dataset_1)
        dataset_2 = factories.SourceDatasetFactory.create(i_dbgap_description='lorem')
        trait_2 = factories.SourceTraitFactory.create(i_trait_name='foobar', source_dataset=dataset_2)
        response = self.client.get(self.get_url(), {'name': 'foobar', 'dataset_description': 'lorem ip'})
        context = response.context
        self.assertIn('form', context)
        self.assertTrue(context['has_results'])
        self.assertIsInstance(context['results_table'], tables.SourceTraitTableFull)
        self.assertEqual(len(context['results_table'].rows), 2)
        self.assertIn(trait_1, context['results_table'].data)
        self.assertIn(trait_2, context['results_table'].data)

    def test_message_for_ignored_short_words_in_dataset_description(self):
        response = self.client.get(self.get_url(), {'name': 'foo', 'dataset_description': 'lorem ip'})
        context = response.context
        messages = list(response.wsgi_request._messages)
        self.assertEqual(len(messages), 2)
        self.assertIn('Ignored short words in "Dataset description" field', str(messages[0]))

    def test_message_for_short_words_in_both_trait_and_dataset_descriptions(self):
        response = self.client.get(self.get_url(), {'description': 'lo ipsum', 'dataset_description': 'lorem ip'})
        context = response.context
        messages = list(response.wsgi_request._messages)
        self.assertEqual(len(messages), 3)
        self.assertEqual('Ignored short words in "Variable description" field: lo', str(messages[0]))
        self.assertEqual('Ignored short words in "Dataset description" field: ip', str(messages[1]))

    def test_can_find_apostrophes_in_description_field(self):
        """Can search for apostrophes."""
        trait = factories.SourceTraitFactory.create(i_description="don't miss me")
        response = self.client.get(self.get_url(), {'description': "don't"})
        context = response.context
        self.assertIn(trait, context['results_table'].data)

    def test_can_find_underscores_in_description_field(self):
        """Can search for undescores."""
        trait = factories.SourceTraitFactory.create(i_description='description with_char')
        response = self.client.get(self.get_url(), {'description': 'with_char'})
        context = response.context
        self.assertIn(trait, context['results_table'].data)


class StudySourceTraitSearchTest(ClearSearchIndexMixin, UserLoginTestCase):

    def setUp(self):
        super(StudySourceTraitSearchTest, self).setUp()
        self.study = factories.StudyFactory.create()

    def get_url(self, *args):
        return reverse('trait_browser:source:studies:pk:traits:search', args=args)

    def test_view_success_code(self):
        """View returns successful response code."""
        response = self.client.get(self.get_url(self.study.pk))
        self.assertEqual(response.status_code, 200)

    def test_view_with_invalid_pk(self):
        """View returns 404 response code when the pk doesn't exist."""
        response = self.client.get(self.get_url(self.study.pk + 1))
        self.assertEqual(response.status_code, 404)

    def test_context_data_with_empty_form(self):
        """View has the correct context upon initial load."""
        response = self.client.get(self.get_url(self.study.pk))
        context = response.context
        self.assertIsInstance(context['form'], forms.SourceTraitSearchForm)
        self.assertFalse(context['form'].is_bound)
        self.assertFalse(context['has_results'])
        self.assertIn('results_table', context)

    def test_context_data_with_blank_form(self):
        """View has the correct context upon invalid form submission."""
        response = self.client.get(self.get_url(self.study.pk), {'description': ''})
        context = response.context
        self.assertTrue(context['form'].is_bound)
        self.assertFalse(context['has_results'])
        self.assertIn('results_table', context)

    def test_context_data_with_valid_search_and_no_results(self):
        """View has correct context with a valid search but no results."""
        response = self.client.get(self.get_url(self.study.pk), {'description': 'test'})
        context = response.context
        self.assertIn('form', context)
        self.assertTrue(context['has_results'])
        self.assertIsInstance(context['results_table'], tables.SourceTraitTableFull)

    def test_context_data_with_valid_search_and_some_results(self):
        """View has correct context with a valid search and existing results."""
        factories.SourceTraitFactory.create(
            i_description='lorem ipsum',
            source_dataset__source_study_version__study=self.study)
        response = self.client.get(self.get_url(self.study.pk), {'description': 'lorem'})
        qs = searches.search_source_traits(description='lorem')
        context = response.context
        self.assertIn('form', context)
        self.assertTrue(context['has_results'])
        self.assertIsInstance(context['results_table'], tables.SourceTraitTableFull)
        self.assertQuerysetEqual(qs, [repr(x) for x in context['results_table'].data])

    def test_context_data_only_finds_results_in_requested_study(self):
        """View has correct context with a valid search and existing results if a study is selected."""
        trait = factories.SourceTraitFactory.create(
            i_description='lorem ipsum',
            source_dataset__source_study_version__study=self.study)
        factories.SourceTraitFactory.create(i_description='lorem ipsum')
        get = {'description': 'lorem'}
        response = self.client.get(self.get_url(self.study.pk), get)
        context = response.context
        self.assertIn('form', context)
        self.assertTrue(context['has_results'])
        self.assertIsInstance(context['results_table'], tables.SourceTraitTableFull)
        self.assertQuerysetEqual(context['results_table'].data, [repr(trait)])

    def test_context_data_with_valid_search_and_trait_name(self):
        """View has correct context with a valid search and existing results if a study is selected."""
        trait = factories.SourceTraitFactory.create(
            i_description='lorem ipsum',
            i_trait_name='dolor',
            source_dataset__source_study_version__study=self.study)
        factories.SourceTraitFactory.create(
            i_description='lorem other',
            i_trait_name='tempor',
            source_dataset__source_study_version__study=self.study)
        response = self.client.get(self.get_url(self.study.pk), {'description': 'lorem', 'name': 'dolor'})
        context = response.context
        self.assertIn('form', context)
        self.assertTrue(context['has_results'])
        self.assertIsInstance(context['results_table'], tables.SourceTraitTableFull)
        self.assertQuerysetEqual(context['results_table'].data, [repr(trait)])

    def test_context_data_no_messages_for_initial_load(self):
        """No messages are displayed on initial load of page."""
        response = self.client.get(self.get_url(self.study.pk))
        messages = list(response.wsgi_request._messages)
        self.assertEqual(len(messages), 0)

    def test_context_data_no_messages_for_invalid_form(self):
        """No messages are displayed if form is invalid."""
        response = self.client.get(self.get_url(self.study.pk), {'description': ''})
        messages = list(response.wsgi_request._messages)
        self.assertEqual(len(messages), 0)

    def test_context_data_info_message_for_no_results(self):
        """A message is displayed if no results are found."""
        response = self.client.get(self.get_url(self.study.pk), {'description': 'lorem'})
        messages = list(response.wsgi_request._messages)
        self.assertEqual(len(messages), 1)
        self.assertEqual(str(messages[0]), '0 results found.')

    def test_context_data_info_message_for_one_result(self):
        """A message is displayed if one result is found."""
        factories.SourceTraitFactory.create(
            i_description='lorem ipsum',
            source_dataset__source_study_version__study=self.study)
        response = self.client.get(self.get_url(self.study.pk), {'description': 'lorem'})
        messages = list(response.wsgi_request._messages)
        self.assertEqual(len(messages), 1)
        self.assertEqual(str(messages[0]), '1 result found.')

    def test_context_data_info_message_for_multiple_result(self):
        """A message is displayed if two results are found."""
        factories.SourceTraitFactory.create(
            i_description='lorem ipsum',
            source_dataset__source_study_version__study=self.study)
        factories.SourceTraitFactory.create(
            i_description='lorem ipsum 2',
            source_dataset__source_study_version__study=self.study)
        response = self.client.get(self.get_url(self.study.pk), {'description': 'lorem'})
        messages = list(response.wsgi_request._messages)
        self.assertEqual(len(messages), 1)
        self.assertEqual(str(messages[0]), '2 results found.')

    def test_reset_button_works_on_initial_page(self):
        """Reset button returns to original page."""
        response = self.client.get(self.get_url(self.study.pk), {'reset': 'Reset'}, follow=True)
        context = response.context
        self.assertIn('form', context)
        self.assertFalse(context['form'].is_bound)
        self.assertFalse(context['has_results'])
        self.assertIn('results_table', context)
        self.assertEqual(len(context['results_table'].rows), 0)

    def test_reset_button_works_with_data_in_form(self):
        """Reset button returns to original page."""
        response = self.client.get(self.get_url(self.study.pk), {'reset': 'Reset', 'name': ''}, follow=True)
        context = response.context
        self.assertIn('form', context)
        self.assertFalse(context['form'].is_bound)
        self.assertFalse(context['has_results'])
        self.assertIn('results_table', context)
        self.assertEqual(len(context['results_table'].rows), 0)

    def test_context_data_with_valid_search_trait_description_and_dataset(self):
        """View has correct context with a valid search and existing results if a study is selected."""
        dataset = factories.SourceDatasetFactory.create(source_study_version__study=self.study)
        other_dataset = factories.SourceDatasetFactory.create(source_study_version__study=self.study)
        trait = factories.SourceTraitFactory.create(
            i_description='lorem ipsum',
            i_trait_name='dolor',
            source_dataset=dataset
        )
        factories.SourceTraitFactory.create(
            i_description='lorem other',
            i_trait_name='tempor',
            source_dataset=other_dataset
        )
        response = self.client.get(self.get_url(self.study.pk), {'description': 'lorem', 'datasets': [dataset.pk]})
        context = response.context
        self.assertIn('form', context)
        self.assertTrue(context['has_results'])
        self.assertIsInstance(context['results_table'], tables.SourceTraitTableFull)
        self.assertQuerysetEqual(context['results_table'].data, [repr(trait)])

    def test_context_data_with_dataset_from_a_different_study(self):
        """View has correct context with a valid search and existing results if a study is selected."""
        other_study = factories.StudyFactory.create()
        dataset = factories.SourceDatasetFactory.create(source_study_version__study=other_study)
        trait = factories.SourceTraitFactory.create(
            i_description='lorem ipsum',
            i_trait_name='dolor',
            source_dataset=dataset
        )
        response = self.client.get(self.get_url(self.study.pk), {'description': 'lorem', 'datasets': [dataset.pk]})
        self.assertFormError(response, "form", 'datasets', forms.SourceTraitSearchOneStudyForm.ERROR_DIFFERENT_STUDY)

    def test_context_data_with_deprecated_dataset(self):
        """View has correct context with a valid search and existing results if a study is selected."""
        study_version = factories.SourceStudyVersionFactory(i_is_deprecated=True, study=self.study)
        dataset = factories.SourceDatasetFactory.create(source_study_version=study_version)
        trait = factories.SourceTraitFactory.create(
            i_description='lorem ipsum',
            i_trait_name='dolor',
            source_dataset=dataset
        )
        response = self.client.get(self.get_url(self.study.pk), {'description': 'lorem', 'datasets': [dataset.pk]})
        self.assertFormError(response, "form", 'datasets',
                             forms.SourceTraitSearchOneStudyForm.ERROR_DEPRECATED_DATASET)

    def test_short_words_are_removed(self):
        """Short words are properly removed."""
        trait_1 = factories.SourceTraitFactory.create(
            i_description='lorem ipsum',
            source_dataset__source_study_version__study=self.study
        )
        trait_2 = factories.SourceTraitFactory.create(
            i_description='lorem ipsum',
            source_dataset__source_study_version__study=self.study
        )
        response = self.client.get(self.get_url(self.study.pk), {'description': 'lorem ip'})
        context = response.context
        self.assertIn('form', context)
        self.assertTrue(context['has_results'])
        self.assertIsInstance(context['results_table'], tables.SourceTraitTableFull)
        self.assertEqual(len(context['results_table'].rows), 2)
        self.assertIn(trait_1, context['results_table'].data)
        self.assertIn(trait_2, context['results_table'].data)

    def test_message_for_ignored_short_words(self):
        response = self.client.get(self.get_url(self.study.pk), {'description': 'lorem ip'})
        context = response.context
        messages = list(response.wsgi_request._messages)
        self.assertEqual(len(messages), 2)
        self.assertIn('Ignored short words in "Variable description" field', str(messages[0]))

    def test_can_find_apostrophes_in_description_field(self):
        """Can search for apostrophes."""
        trait = factories.SourceTraitFactory.create(
            i_description="don't miss me",
            source_dataset__source_study_version__study=self.study
        )
        response = self.client.get(self.get_url(self.study.pk), {'description': "don't"})
        context = response.context
        self.assertIn(trait, context['results_table'].data)

    def test_can_find_underscores_in_description_field(self):
        """Can search for undescores."""
        trait = factories.SourceTraitFactory.create(
            i_description='description with_char',
            source_dataset__source_study_version__study=self.study
        )
        response = self.client.get(self.get_url(self.study.pk), {'description': 'with_char'})
        context = response.context
        self.assertIn(trait, context['results_table'].data)


TEST_PHVS = (5, 50, 500, 50000000, 55, 555, 55555555, 52, 520, 5200, )
TEST_PHV_QUERIES = {'5': (5, 50, 500, 50000000, 55, 555, 55555555, 52, 520, 5200, ),
                    '05': (),
                    '000005': (500, 555, 520, ),
                    '00000005': (5, ),
                    '52': (52, 520, 5200, ),
                    '052': (),
                    '000052': (5200, ),
                    '0000052': (520, ),
                    '55555555': (55555555, ),
                    '0': (5, 50, 500, 55, 555, 52, 520, 5200, ),
                    }


class SourceTraitPHVAutocompleteTest(UserLoginTestCase):
    """Autocomplete view works as expected."""

    def setUp(self):
        super(SourceTraitPHVAutocompleteTest, self).setUp()
        # Create 10 source traits from the same dataset, with non-deprecated ssv of version 2.
        self.source_traits = []
        for phv in TEST_PHVS:
            self.source_traits.append(factories.SourceTraitFactory.create(
                source_dataset__i_id=6, source_dataset__source_study_version__i_version=2,
                source_dataset__source_study_version__i_is_deprecated=False,
                i_dbgap_variable_accession=phv)
            )

    def get_url(self, *args):
        return reverse('trait_browser:source:traits:autocomplete:by-phv')

    def test_view_success_code(self):
        """View returns successful response code."""
        response = self.client.get(self.get_url())
        self.assertEqual(response.status_code, 200)

    def test_returns_all_traits(self):
        """Queryset returns all of the traits with no query (when there are 10, which is the page limit)."""
        url = self.get_url()
        response = self.client.get(url)
        pks = get_autocomplete_view_ids(response)
        self.assertEqual(sorted([trait.pk for trait in self.source_traits]), sorted(pks))

    def test_no_deprecated_traits_in_queryset(self):
        """Queryset returns only the latest version of a trait."""
        # Create an older, deprecated version of an existing source trait.
        trait = self.source_traits[0]
        # Make a new copy of the source study version, and decrement the version number.
        ssv2 = copy(trait.source_dataset.source_study_version)
        ssv2.i_version -= 1
        ssv2.i_id += 1
        ssv2.i_is_deprecated = True
        ssv2.save()
        # Make a new copy of the dataset, linked to older ssv.
        ds2 = copy(trait.source_dataset)
        ds2.i_id += 1
        ds2.source_study_version = ssv2
        ds2.save()
        # Copy the source trait and link it to the older dataset.
        trait2 = copy(trait)
        trait2.source_dataset = ds2
        trait2.i_trait_id += 1
        trait2.save()
        # Get results from the autocomplete view and make sure only the new version is found.
        url = self.get_url()
        response = self.client.get(url, {'q': trait2.i_dbgap_variable_accession})
        pks = get_autocomplete_view_ids(response)
        self.assertIn(self.source_traits[0].pk, pks)
        self.assertNotIn(trait2.pk, pks)

    def test_phv_test_queries_without_phv_in_string(self):
        """Returns only the correct source trait for each of the TEST_PHV_QUERIES when 'phv' is not in query string."""
        url = self.get_url()
        for query in TEST_PHV_QUERIES:
            response = self.client.get(url, {'q': query})
            returned_pks = get_autocomplete_view_ids(response)
            expected_matches = TEST_PHV_QUERIES[query]
            # Make sure number of matches is as expected.
            self.assertEqual(len(returned_pks), len(expected_matches))
            # Make sure the matches that are found are the ones expected.
            for expected_phv in expected_matches:
                expected_pk = models.SourceTrait.objects.get(i_dbgap_variable_accession=expected_phv).pk
                self.assertIn(expected_pk, returned_pks,
                              msg="Could not find expected phv {} with query '{}'".format(expected_phv, query))

    def test_phv_test_queries_with_phv_in_string(self):
        """Returns only the correct source trait for each of the TEST_PHV_QUERIES when 'phv' is in query string."""
        url = self.get_url()
        for query in TEST_PHV_QUERIES:
            response = self.client.get(url, {'q': 'phv' + query})
            returned_pks = get_autocomplete_view_ids(response)
            expected_matches = TEST_PHV_QUERIES[query]
            # Make sure number of matches is as expected.
            self.assertEqual(len(returned_pks), len(expected_matches))
            # Make sure the matches that are found are the ones expected.
            for expected_phv in expected_matches:
                expected_pk = models.SourceTrait.objects.get(i_dbgap_variable_accession=expected_phv).pk
                self.assertIn(expected_pk, returned_pks,
                              msg="Could not find expected phv {} with query '{}'".format(expected_phv, query))


class PhenotypeTaggerTaggableStudyFilteredSourceTraitPHVAutocompleteTest(PhenotypeTaggerLoginTestCase):
    """Autocomplete view works as expected."""

    def setUp(self):
        super(PhenotypeTaggerTaggableStudyFilteredSourceTraitPHVAutocompleteTest, self).setUp()
        self.source_study_version = factories.SourceStudyVersionFactory.create(study=self.study)
        self.source_dataset = factories.SourceDatasetFactory.create(source_study_version=self.source_study_version)
        # Create 10 source traits from the same dataset, with non-deprecated ssv of version 2.
        self.source_traits = []
        for phv in TEST_PHVS:
            self.source_traits.append(factories.SourceTraitFactory.create(
                source_dataset=self.source_dataset, i_dbgap_variable_accession=phv))
        self.user.refresh_from_db()

    def get_url(self, *args):
        return reverse('trait_browser:source:traits:autocomplete:taggable:by-phv')

    def test_view_success_code(self):
        """View returns successful response code."""
        response = self.client.get(self.get_url())
        self.assertEqual(response.status_code, 200)

    def test_returns_all_traits(self):
        """Queryset returns all of the traits with no query (when there are 10, which is the page limit)."""
        url = self.get_url()
        response = self.client.get(url)
        pks = get_autocomplete_view_ids(response)
        self.assertEqual(sorted([trait.pk for trait in self.source_traits]), sorted(pks))

    def test_returns_all_traits_with_two_taggable_studies(self):
        """Queryset returns all of the traits from two different studies."""
        # Delete all but five source traits, so that there are 5 from each study.
        models.SourceTrait.objects.exclude(i_dbgap_variable_accession__in=TEST_PHVS[:5]).delete()
        self.source_traits = list(models.SourceTrait.objects.all())
        study2 = factories.StudyFactory.create()
        self.user.profile.taggable_studies.add(study2)
        source_traits2 = factories.SourceTraitFactory.create_batch(
            5, source_dataset__source_study_version__study=study2)
        # Get results from the autocomplete view and make sure only the correct study is found.
        url = self.get_url(self.study.pk)
        response = self.client.get(url)
        returned_pks = get_autocomplete_view_ids(response)
        # Make sure that there's only one page of results.
        self.assertTrue(models.SourceTrait.objects.all().count() <= 10)
        self.assertEqual(len(returned_pks), len(self.source_traits + source_traits2))
        for trait in source_traits2:
            self.assertIn(trait.i_trait_id, returned_pks)
        for trait in self.source_traits:
            self.assertIn(trait.i_trait_id, returned_pks)

    def test_no_deprecated_traits_in_queryset(self):
        """Queryset returns only the latest version of a trait."""
        # Copy the source study version and increment it.
        source_study_version2 = copy(self.source_study_version)
        source_study_version2.i_version += 1
        source_study_version2.i_id += 1
        source_study_version2.save()
        # Make the old ssv deprecated.
        self.source_study_version.i_is_deprecated = True
        self.source_study_version.save()
        # Copy the source dataset and increment it. Link it to the new ssv.
        source_dataset2 = copy(self.source_dataset)
        source_dataset2.i_id += 1
        source_dataset2.source_study_version = source_study_version2
        source_dataset2.save()
        # Copy the source traits and link them to the new source dataset.
        source_traits2 = []
        for trait in self.source_traits:
            st2 = copy(trait)
            st2.source_dataset = source_dataset2
            st2.i_trait_id = trait.i_trait_id + len(self.source_traits)
            st2.save()
            source_traits2.append(st2)
        # Get results from the autocomplete view and make sure only the new version is found.
        url = self.get_url()
        response = self.client.get(url)
        returned_pks = get_autocomplete_view_ids(response)
        self.assertEqual(len(returned_pks), len(source_traits2))
        for trait in source_traits2:
            self.assertIn(trait.i_trait_id, returned_pks)
        for trait in self.source_traits:
            self.assertNotIn(trait.i_trait_id, returned_pks)

    def test_other_study_not_in_queryset(self):
        """Queryset returns only traits from the user's taggable studies."""
        # Delete all but five source traits, so that there are 5 from each study.
        models.SourceTrait.objects.exclude(i_dbgap_variable_accession__in=TEST_PHVS[:5]).delete()
        self.source_traits = list(models.SourceTrait.objects.all())
        study2 = factories.StudyFactory.create()
        source_traits2 = factories.SourceTraitFactory.create_batch(
            5, source_dataset__source_study_version__study=study2)
        # Get results from the autocomplete view and make sure only the correct study is found.
        url = self.get_url(self.study.pk)
        response = self.client.get(url)
        returned_pks = get_autocomplete_view_ids(response)
        # Make sure that there's only one page of results.
        self.assertTrue(models.SourceTrait.objects.all().count() <= 10)
        self.assertEqual(len(returned_pks), len(self.source_traits))
        for trait in source_traits2:
            self.assertNotIn(trait.i_trait_id, returned_pks)
        for trait in self.source_traits:
            self.assertIn(trait.i_trait_id, returned_pks)

    def test_forbidden_empty_taggable_studies(self):
        """View returns 403 code when the user has no taggable_studies."""
        self.user.profile.taggable_studies.remove(self.study)
        response = self.client.get(self.get_url())
        self.assertEqual(response.status_code, 403)

    def test_phv_test_queries_without_phv_in_string(self):
        """Returns only the correct source trait for each of the TEST_PHV_QUERIES when 'phv' is not in query string."""
        url = self.get_url()
        for query in TEST_PHV_QUERIES:
            response = self.client.get(url, {'q': query})
            returned_pks = get_autocomplete_view_ids(response)
            expected_matches = TEST_PHV_QUERIES[query]
            # Make sure number of matches is as expected.
            self.assertEqual(len(returned_pks), len(expected_matches))
            # Make sure the matches that are found are the ones expected.
            for expected_phv in expected_matches:
                expected_pk = models.SourceTrait.objects.get(i_dbgap_variable_accession=expected_phv).pk
                self.assertIn(expected_pk, returned_pks,
                              msg="Could not find expected phv {} with query '{}'".format(expected_phv, query))

    def test_phv_test_queries_with_phv_in_string(self):
        """Returns only the correct source trait for each of the TEST_PHV_QUERIES when 'phv' is in query string."""
        url = self.get_url()
        for query in TEST_PHV_QUERIES:
            response = self.client.get(url, {'q': 'phv' + query})
            returned_pks = get_autocomplete_view_ids(response)
            expected_matches = TEST_PHV_QUERIES[query]
            # Make sure number of matches is as expected.
            self.assertEqual(len(returned_pks), len(expected_matches))
            # Make sure the matches that are found are the ones expected.
            for expected_phv in expected_matches:
                expected_pk = models.SourceTrait.objects.get(i_dbgap_variable_accession=expected_phv).pk
                self.assertIn(expected_pk, returned_pks,
                              msg="Could not find expected phv {} with query '{}'".format(expected_phv, query))


class DCCAnalystTaggableStudyFilteredSourceTraitPHVAutocompleteTest(DCCAnalystLoginTestCase):
    """Autocomplete view works as expected."""

    def setUp(self):
        super(DCCAnalystTaggableStudyFilteredSourceTraitPHVAutocompleteTest, self).setUp()
        self.study = factories.StudyFactory.create()
        self.source_study_version = factories.SourceStudyVersionFactory.create(study=self.study)
        self.source_dataset = factories.SourceDatasetFactory.create(source_study_version=self.source_study_version)
        # Create 10 source traits from the same dataset, with non-deprecated ssv of version 2.
        self.source_traits = []
        for phv in TEST_PHVS:
            self.source_traits.append(factories.SourceTraitFactory.create(
                source_dataset=self.source_dataset, i_dbgap_variable_accession=phv))
        self.user.refresh_from_db()

    def get_url(self, *args):
        return reverse('trait_browser:source:traits:autocomplete:taggable:by-phv')

    def test_view_success_code(self):
        """View returns successful response code."""
        response = self.client.get(self.get_url())
        self.assertEqual(response.status_code, 200)

    def test_returns_all_traits(self):
        """Queryset returns all of the traits with no query (when there are 10, which is the page limit)."""
        url = self.get_url()
        response = self.client.get(url)
        pks = get_autocomplete_view_ids(response)
        self.assertEqual(sorted([trait.pk for trait in self.source_traits]), sorted(pks))

    def test_no_deprecated_traits_in_queryset(self):
        """Queryset returns only the latest version of a trait."""
        # Copy the source study version and increment it.
        source_study_version2 = copy(self.source_study_version)
        source_study_version2.i_version += 1
        source_study_version2.i_id += 1
        source_study_version2.save()
        # Make the old ssv deprecated.
        self.source_study_version.i_is_deprecated = True
        self.source_study_version.save()
        # Copy the source dataset and increment it. Link it to the new ssv.
        source_dataset2 = copy(self.source_dataset)
        source_dataset2.i_id += 1
        source_dataset2.source_study_version = source_study_version2
        source_dataset2.save()
        # Copy the source traits and link them to the new source dataset.
        source_traits2 = []
        for trait in self.source_traits:
            st2 = copy(trait)
            st2.source_dataset = source_dataset2
            st2.i_trait_id = trait.i_trait_id + len(self.source_traits)
            st2.save()
            source_traits2.append(st2)
        # Get results from the autocomplete view and make sure only the new version is found.
        url = self.get_url()
        response = self.client.get(url)
        returned_pks = get_autocomplete_view_ids(response)
        self.assertEqual(len(returned_pks), len(source_traits2))
        for trait in source_traits2:
            self.assertIn(trait.i_trait_id, returned_pks)
        for trait in self.source_traits:
            self.assertNotIn(trait.i_trait_id, returned_pks)

    def test_other_study_not_in_queryset(self):
        """Queryset returns traits from all studies."""
        # Delete all but five source traits, so that there are 5 from each study.
        models.SourceTrait.objects.exclude(i_dbgap_variable_accession__in=TEST_PHVS[:5]).delete()
        self.source_traits = list(models.SourceTrait.objects.all())
        study2 = factories.StudyFactory.create()
        source_traits2 = factories.SourceTraitFactory.create_batch(
            5, source_dataset__source_study_version__study=study2)
        # Get results from the autocomplete view and make sure only the correct study is found.
        url = self.get_url(self.study.pk)
        response = self.client.get(url)
        returned_pks = get_autocomplete_view_ids(response)
        # Make sure that there's only one page of results.
        self.assertTrue(models.SourceTrait.objects.all().count() <= 10)
        self.assertEqual(len(returned_pks), models.SourceTrait.objects.all().count())
        for trait in source_traits2:
            self.assertIn(trait.i_trait_id, returned_pks)
        for trait in self.source_traits:
            self.assertIn(trait.i_trait_id, returned_pks)

    def test_with_empty_taggable_studies(self):
        """View returns 200 code when the user has no taggable_studies."""
        self.user.profile.taggable_studies.remove(self.study)
        response = self.client.get(self.get_url())
        self.assertEqual(response.status_code, 200)

    def test_remove_is_staff(self):
        """View returns 403 code when the user is no longer staff."""
        self.user.is_staff = False
        self.user.save()
        self.user.refresh_from_db()
        response = self.client.get(self.get_url())
        self.assertEqual(response.status_code, 403)

    def test_phv_test_queries_without_phv_in_string(self):
        """Returns only the correct source trait for each of the TEST_PHV_QUERIES when 'phv' is not in query string."""
        url = self.get_url()
        for query in TEST_PHV_QUERIES:
            response = self.client.get(url, {'q': query})
            returned_pks = get_autocomplete_view_ids(response)
            expected_matches = TEST_PHV_QUERIES[query]
            # Make sure number of matches is as expected.
            self.assertEqual(len(returned_pks), len(expected_matches))
            # Make sure the matches that are found are the ones expected.
            for expected_phv in expected_matches:
                expected_pk = models.SourceTrait.objects.get(i_dbgap_variable_accession=expected_phv).pk
                self.assertIn(expected_pk, returned_pks,
                              msg="Could not find expected phv {} with query '{}'".format(expected_phv, query))

    def test_phv_test_queries_with_phv_in_string(self):
        """Returns only the correct source trait for each of the TEST_PHV_QUERIES when 'phv' is in query string."""
        url = self.get_url()
        for query in TEST_PHV_QUERIES:
            response = self.client.get(url, {'q': 'phv' + query})
            returned_pks = get_autocomplete_view_ids(response)
            expected_matches = TEST_PHV_QUERIES[query]
            # Make sure number of matches is as expected.
            self.assertEqual(len(returned_pks), len(expected_matches))
            # Make sure the matches that are found are the ones expected.
            for expected_phv in expected_matches:
                expected_pk = models.SourceTrait.objects.get(i_dbgap_variable_accession=expected_phv).pk
                self.assertIn(expected_pk, returned_pks,
                              msg="Could not find expected phv {} with query '{}'".format(expected_phv, query))


TEST_NAMES = ('abc', 'ABC', 'aBc', 'abc2', 'abc22', 'c225ab', 'abc_and_ABC', )
TEST_NAME_QUERIES = {'a': ('abc', 'ABC', 'aBc', 'abc2', 'abc22', 'abc_and_ABC', ),
                     'A': ('abc', 'ABC', 'aBc', 'abc2', 'abc22', 'abc_and_ABC', ),
                     'ab': ('abc', 'ABC', 'aBc', 'abc2', 'abc22', 'abc_and_ABC', ),
                     'aB': ('abc', 'ABC', 'aBc', 'abc2', 'abc22', 'abc_and_ABC', ),
                     'abc2': ('abc2', 'abc22', ),
                     'abc22': ('abc22', ),
                     'c22': ('c225ab', ),
                     'abc': ('abc', 'ABC', 'aBc', 'abc2', 'abc22', 'abc_and_ABC', ),
                     'abc_and': ('abc_and_ABC', ),
                     '225': (),
                     'very_long_string': (),
                     }


class SourceTraitNameAutocompleteTest(UserLoginTestCase):
    """Autocomplete view works as expected."""

    def setUp(self):
        super(SourceTraitNameAutocompleteTest, self).setUp()
        # Create 10 source traits from the same dataset, with non-deprecated ssv of version 2.
        self.source_traits = []
        for name in TEST_NAMES:
            self.source_traits.append(factories.SourceTraitFactory.create(
                source_dataset__i_id=6, source_dataset__source_study_version__i_version=2,
                source_dataset__source_study_version__i_is_deprecated=False,
                i_trait_name=name)
            )

    def get_url(self, *args):
        return reverse('trait_browser:source:traits:autocomplete:by-name')

    def test_view_success_code(self):
        """View returns successful response code."""
        response = self.client.get(self.get_url())
        self.assertEqual(response.status_code, 200)

    def test_returns_all_traits(self):
        """Queryset returns all of the traits with no query (when there are 10, which is the page limit)."""
        url = self.get_url()
        response = self.client.get(url)
        pks = get_autocomplete_view_ids(response)
        self.assertEqual(sorted([trait.pk for trait in self.source_traits]), sorted(pks))

    def test_no_deprecated_traits_in_queryset(self):
        """Queryset returns only the latest version of traits with the same trait name."""
        # Create an older, deprecated version of an existing source trait.
        trait = self.source_traits[0]
        # Make a new copy of the source study version, and decrement the version number.
        ssv2 = copy(trait.source_dataset.source_study_version)
        ssv2.i_version -= 1
        ssv2.i_id += 1
        ssv2.i_is_deprecated = True
        ssv2.save()
        # Make a new copy of the dataset, linked to older ssv.
        ds2 = copy(trait.source_dataset)
        ds2.i_id += 1
        ds2.source_study_version = ssv2
        ds2.save()
        # Copy the source trait and link it to the older dataset.
        trait2 = copy(trait)
        trait2.source_dataset = ds2
        trait2.i_trait_id += 1
        trait2.save()
        # Get results from the autocomplete view and make sure only the new version is found.
        url = self.get_url()
        response = self.client.get(url, {'q': trait.i_trait_name})
        pks = get_autocomplete_view_ids(response)
        self.assertIn(trait.pk, pks)
        self.assertNotIn(trait2.pk, pks)

    def test_name_test_queries(self):
        """Returns only the correct source trait for each of the TEST_NAME_QUERIES."""
        url = self.get_url()
        for query in TEST_NAME_QUERIES:
            response = self.client.get(url, {'q': query})
            returned_pks = get_autocomplete_view_ids(response)
            expected_matches = TEST_NAME_QUERIES[query]
            # Make sure number of matches is as expected.
            self.assertEqual(len(returned_pks), len(expected_matches))
            # Make sure the matches that are found are the ones expected.
            for expected_name in expected_matches:
                # This filter should only have one result, but I want to make sure.
                name_queryset = models.SourceTrait.objects.filter(i_trait_name__regex=r'^{}$'.format(expected_name))
                self.assertEqual(name_queryset.count(), 1)
                expected_pk = name_queryset.first().pk
                self.assertIn(expected_pk, returned_pks,
                              msg="Could not find expected trait name {} with query '{}'".format(expected_name, query))


class PhenotypeTaggerTaggableStudyFilteredSourceTraitNameAutocompleteTest(PhenotypeTaggerLoginTestCase):
    """Autocomplete view works as expected."""

    def setUp(self):
        super(PhenotypeTaggerTaggableStudyFilteredSourceTraitNameAutocompleteTest, self).setUp()
        self.source_study_version = factories.SourceStudyVersionFactory.create(study=self.study)
        self.source_dataset = factories.SourceDatasetFactory.create(source_study_version=self.source_study_version)
        # Create 10 source traits from the same dataset, with non-deprecated ssv of version 2.
        self.source_traits = []
        for name in TEST_NAMES:
            self.source_traits.append(factories.SourceTraitFactory.create(
                source_dataset=self.source_dataset, i_trait_name=name))
        self.user.refresh_from_db()

    def get_url(self, *args):
        return reverse('trait_browser:source:traits:autocomplete:taggable:by-name')

    def test_view_success_code(self):
        """View returns successful response code."""
        response = self.client.get(self.get_url())
        self.assertEqual(response.status_code, 200)

    def test_returns_all_traits(self):
        """Queryset returns all of the traits with no query (when there are 10, which is the page limit)."""
        url = self.get_url()
        response = self.client.get(url)
        pks = get_autocomplete_view_ids(response)
        self.assertEqual(sorted([trait.pk for trait in self.source_traits]), sorted(pks))

    def test_returns_all_traits_with_two_taggable_studies(self):
        """Queryset returns all of the traits from two different studies."""
        # Delete all source traits and make 5 new ones, so there are only 5 for study 1.
        models.SourceTrait.objects.all().delete()
        self.source_traits = factories.SourceTraitFactory.create_batch(5, source_dataset=self.source_dataset)
        study2 = factories.StudyFactory.create()
        self.user.profile.taggable_studies.add(study2)
        source_traits2 = factories.SourceTraitFactory.create_batch(
            5, source_dataset__source_study_version__study=study2)
        # Get results from the autocomplete view and make sure only the correct study is found.
        url = self.get_url(self.study.pk)
        response = self.client.get(url)
        returned_pks = get_autocomplete_view_ids(response)
        # Make sure that there's only one page of results.
        self.assertTrue(models.SourceTrait.objects.all().count() <= 10)
        self.assertEqual(len(returned_pks), len(self.source_traits + source_traits2))
        for trait in source_traits2:
            self.assertIn(trait.i_trait_id, returned_pks)
        for trait in self.source_traits:
            self.assertIn(trait.i_trait_id, returned_pks)

    def test_no_deprecated_traits_in_queryset(self):
        """Queryset returns only the latest version of a trait."""
        # Copy the source study version and increment it.
        source_study_version2 = copy(self.source_study_version)
        source_study_version2.i_version += 1
        source_study_version2.i_id += 1
        source_study_version2.save()
        # Make the old ssv deprecated.
        self.source_study_version.i_is_deprecated = True
        self.source_study_version.save()
        # Copy the source dataset and increment it. Link it to the new ssv.
        source_dataset2 = copy(self.source_dataset)
        source_dataset2.i_id += 1
        source_dataset2.source_study_version = source_study_version2
        source_dataset2.save()
        # Copy the source traits and link them to the new source dataset.
        source_traits2 = []
        for trait in self.source_traits:
            st2 = copy(trait)
            st2.source_dataset = source_dataset2
            st2.i_trait_id = trait.i_trait_id + len(self.source_traits)
            st2.save()
            source_traits2.append(st2)
        # Get results from the autocomplete view and make sure only the new version is found.
        url = self.get_url()
        response = self.client.get(url)
        returned_pks = get_autocomplete_view_ids(response)
        self.assertEqual(len(returned_pks), len(source_traits2))
        for trait in source_traits2:
            self.assertIn(trait.i_trait_id, returned_pks)
        for trait in self.source_traits:
            self.assertNotIn(trait.i_trait_id, returned_pks)

    def test_other_study_not_in_queryset(self):
        """Queryset returns only traits from the user's taggable studies."""
        # Delete all source traits and make 5 new ones, so there are only 5 for study 1.
        models.SourceTrait.objects.all().delete()
        self.source_traits = factories.SourceTraitFactory.create_batch(5, source_dataset=self.source_dataset)
        study2 = factories.StudyFactory.create()
        source_traits2 = factories.SourceTraitFactory.create_batch(
            5, source_dataset__source_study_version__study=study2)
        # Get results from the autocomplete view and make sure only the correct study is found.
        url = self.get_url(self.study.pk)
        response = self.client.get(url)
        returned_pks = get_autocomplete_view_ids(response)
        # Make sure that there's only one page of results.
        self.assertTrue(models.SourceTrait.objects.all().count() <= 10)
        self.assertEqual(len(returned_pks), len(self.source_traits))
        for trait in source_traits2:
            self.assertNotIn(trait.i_trait_id, returned_pks)
        for trait in self.source_traits:
            self.assertIn(trait.i_trait_id, returned_pks)

    def test_forbidden_empty_taggable_studies(self):
        """View returns 403 code when the user has no taggable_studies."""
        self.user.profile.taggable_studies.remove(self.study)
        response = self.client.get(self.get_url())
        self.assertEqual(response.status_code, 403)

    def test_name_test_queries(self):
        """Returns only the correct source trait for each of the TEST_NAME_QUERIES."""
        url = self.get_url()
        for query in TEST_NAME_QUERIES:
            response = self.client.get(url, {'q': query})
            returned_pks = get_autocomplete_view_ids(response)
            expected_matches = TEST_NAME_QUERIES[query]
            # Make sure number of matches is as expected.
            self.assertEqual(len(returned_pks), len(expected_matches))
            # Make sure the matches that are found are the ones expected.
            for expected_name in expected_matches:
                # This filter should only have one result, but I want to make sure.
                name_queryset = models.SourceTrait.objects.filter(i_trait_name__regex=r'^{}$'.format(expected_name))
                self.assertEqual(name_queryset.count(), 1)
                expected_pk = name_queryset.first().pk
                self.assertIn(expected_pk, returned_pks,
                              msg="Could not find expected trait name {} with query '{}'".format(expected_name, query))


class DCCAnalystTaggableStudyFilteredSourceTraitNameAutocompleteTest(DCCAnalystLoginTestCase):
    """Autocomplete view works as expected."""

    def setUp(self):
        super(DCCAnalystTaggableStudyFilteredSourceTraitNameAutocompleteTest, self).setUp()
        self.study = factories.StudyFactory.create()
        self.source_study_version = factories.SourceStudyVersionFactory.create(study=self.study)
        self.source_dataset = factories.SourceDatasetFactory.create(source_study_version=self.source_study_version)
        # Create 10 source traits from the same dataset, with non-deprecated ssv of version 2.
        self.source_traits = []
        for name in TEST_NAMES:
            self.source_traits.append(factories.SourceTraitFactory.create(
                source_dataset=self.source_dataset, i_trait_name=name))
        self.user.refresh_from_db()

    def get_url(self, *args):
        return reverse('trait_browser:source:traits:autocomplete:taggable:by-name')

    def test_view_success_code(self):
        """View returns successful response code."""
        response = self.client.get(self.get_url())
        self.assertEqual(response.status_code, 200)

    def test_returns_all_traits(self):
        """Queryset returns all of the traits with no query (when there are 10, which is the page limit)."""
        url = self.get_url()
        response = self.client.get(url)
        pks = get_autocomplete_view_ids(response)
        self.assertEqual(sorted([trait.pk for trait in self.source_traits]), sorted(pks))

    def test_no_deprecated_traits_in_queryset(self):
        """Queryset returns only the latest version of a trait."""
        # Copy the source study version and increment it.
        source_study_version2 = copy(self.source_study_version)
        source_study_version2.i_version += 1
        source_study_version2.i_id += 1
        source_study_version2.save()
        # Make the old ssv deprecated.
        self.source_study_version.i_is_deprecated = True
        self.source_study_version.save()
        # Copy the source dataset and increment it. Link it to the new ssv.
        source_dataset2 = copy(self.source_dataset)
        source_dataset2.i_id += 1
        source_dataset2.source_study_version = source_study_version2
        source_dataset2.save()
        # Copy the source traits and link them to the new source dataset.
        source_traits2 = []
        for trait in self.source_traits:
            st2 = copy(trait)
            st2.source_dataset = source_dataset2
            st2.i_trait_id = trait.i_trait_id + len(self.source_traits)
            st2.save()
            source_traits2.append(st2)
        # Get results from the autocomplete view and make sure only the new version is found.
        url = self.get_url()
        response = self.client.get(url)
        returned_pks = get_autocomplete_view_ids(response)
        self.assertEqual(len(returned_pks), len(source_traits2))
        for trait in source_traits2:
            self.assertIn(trait.i_trait_id, returned_pks)
        for trait in self.source_traits:
            self.assertNotIn(trait.i_trait_id, returned_pks)

    def test_other_study_in_queryset(self):
        """Queryset returns traits from all studies."""
        # Delete all source traits and make 5 new ones, so there are only 5 for study 1.
        models.SourceTrait.objects.all().delete()
        self.source_traits = factories.SourceTraitFactory.create_batch(5, source_dataset=self.source_dataset)
        study2 = factories.StudyFactory.create()
        source_traits2 = factories.SourceTraitFactory.create_batch(
            5, source_dataset__source_study_version__study=study2)
        # Get results from the autocomplete view and make sure only the correct study is found.
        url = self.get_url(self.study.pk)
        response = self.client.get(url)
        returned_pks = get_autocomplete_view_ids(response)
        # Make sure that there's only one page of results.
        self.assertTrue(models.SourceTrait.objects.all().count() <= 10)
        self.assertEqual(len(returned_pks), models.SourceTrait.objects.all().count())
        for trait in source_traits2:
            self.assertIn(trait.i_trait_id, returned_pks)
        for trait in self.source_traits:
            self.assertIn(trait.i_trait_id, returned_pks)

    def test_with_empty_taggable_studies(self):
        """View returns 200 code when the user has no taggable_studies."""
        self.user.profile.taggable_studies.remove(self.study)
        response = self.client.get(self.get_url())
        self.assertEqual(response.status_code, 200)

    def test_remove_is_staff(self):
        """View returns 403 code when the user is no longer staff."""
        self.user.is_staff = False
        self.user.save()
        self.user.refresh_from_db()
        response = self.client.get(self.get_url())
        self.assertEqual(response.status_code, 403)

    def test_name_test_queries(self):
        """Returns only the correct source trait for each of the TEST_NAME_QUERIES."""
        url = self.get_url()
        for query in TEST_NAME_QUERIES:
            response = self.client.get(url, {'q': query})
            returned_pks = get_autocomplete_view_ids(response)
            expected_matches = TEST_NAME_QUERIES[query]
            # Make sure number of matches is as expected.
            self.assertEqual(len(returned_pks), len(expected_matches))
            # Make sure the matches that are found are the ones expected.
            for expected_name in expected_matches:
                # This filter should only have one result, but I want to make sure.
                name_queryset = models.SourceTrait.objects.filter(i_trait_name__regex=r'^{}$'.format(expected_name))
                self.assertEqual(name_queryset.count(), 1)
                expected_pk = name_queryset.first().pk
                self.assertIn(expected_pk, returned_pks,
                              msg="Could not find expected trait name {} with query '{}'".format(expected_name, query))


class SourceTraitNameOrPHVAutocompleteTest(UserLoginTestCase):
    """Autocomplete view works as expected."""

    def setUp(self):
        super(SourceTraitNameOrPHVAutocompleteTest, self).setUp()
        # Create 10 source traits from the same dataset, with non-deprecated ssv of version 2.
        self.source_traits = []
        for phv in TEST_PHVS:
            self.source_traits.append(factories.SourceTraitFactory.create(
                source_dataset__i_id=6, source_dataset__source_study_version__i_version=2,
                source_dataset__source_study_version__i_is_deprecated=False,
                i_dbgap_variable_accession=phv)
            )

    def get_url(self, *args):
        return reverse('trait_browser:source:traits:autocomplete:by-name-or-phv')

    def test_view_success_code(self):
        """View returns successful response code."""
        response = self.client.get(self.get_url())
        self.assertEqual(response.status_code, 200)

    def test_returns_all_traits(self):
        """Queryset returns all of the traits with no query (when there are 10, which is the page limit)."""
        url = self.get_url()
        response = self.client.get(url)
        pks = get_autocomplete_view_ids(response)
        self.assertEqual(sorted([trait.pk for trait in self.source_traits]), sorted(pks))

    def test_no_deprecated_traits_in_queryset(self):
        """Queryset returns only the latest version of traits with the same trait name."""
        # Create an older, deprecated version of an existing source trait.
        trait = self.source_traits[0]
        # Make a new copy of the source study version, and decrement the version number.
        ssv2 = copy(trait.source_dataset.source_study_version)
        ssv2.i_version -= 1
        ssv2.i_id += 1
        ssv2.i_is_deprecated = True
        ssv2.save()
        # Make a new copy of the dataset, linked to older ssv.
        ds2 = copy(trait.source_dataset)
        ds2.i_id += 1
        ds2.source_study_version = ssv2
        ds2.save()
        # Copy the source trait and link it to the older dataset.
        trait2 = copy(trait)
        trait2.source_dataset = ds2
        trait2.i_trait_id += 1
        trait2.save()
        # Get results from the autocomplete view and make sure only the new version is found.
        url = self.get_url()
        response = self.client.get(url, {'q': trait.i_trait_name})
        pks = get_autocomplete_view_ids(response)
        self.assertIn(trait.pk, pks)
        self.assertNotIn(trait2.pk, pks)

    def test_correct_trait_found_by_name(self):
        """Queryset returns only the correct source trait when found by whole trait name."""
        query_trait = self.source_traits[0]
        url = self.get_url()
        response = self.client.get(url, {'q': query_trait.i_trait_name})
        returned_pks = get_autocomplete_view_ids(response)
        # Get traits that have the same trait name, to account for how small the word lists for faker are.
        traits_with_name = models.SourceTrait.objects.filter(i_trait_name=query_trait.i_trait_name)
        self.assertEqual(len(returned_pks), len(traits_with_name))
        for name_trait in traits_with_name:
            self.assertIn(name_trait.pk, returned_pks)

    def test_correct_trait_found_by_case_insensitive_name(self):
        """Queryset returns only the correct source trait when found by whole name, with mismatched case."""
        query_trait = self.source_traits[0]
        url = self.get_url()
        response = self.client.get(url, {'q': query_trait.i_trait_name.upper()})
        returned_pks = get_autocomplete_view_ids(response)
        # Get traits that have the same trait name, to account for how small the word lists for faker are.
        traits_with_name = models.SourceTrait.objects.filter(i_trait_name=query_trait.i_trait_name)
        self.assertEqual(len(returned_pks), len(traits_with_name))
        for name_trait in traits_with_name:
            self.assertIn(name_trait.pk, returned_pks)

    def test_phv_test_queries_without_phv_in_string(self):
        """Returns only the correct source trait for each of the TEST_PHV_QUERIES when 'phv' is not in query string."""
        url = self.get_url()
        for query in TEST_PHV_QUERIES:
            response = self.client.get(url, {'q': query})
            returned_pks = get_autocomplete_view_ids(response)
            expected_matches = TEST_PHV_QUERIES[query]
            # Make sure number of matches is as expected.
            self.assertEqual(len(returned_pks), len(expected_matches))
            # Make sure the matches that are found are the ones expected.
            for expected_phv in expected_matches:
                expected_pk = models.SourceTrait.objects.get(i_dbgap_variable_accession=expected_phv).pk
                self.assertIn(expected_pk, returned_pks,
                              msg="Could not find expected phv {} with query '{}'".format(expected_phv, query))

    def test_phv_test_queries_with_phv_in_string(self):
        """Returns only the correct source trait for each of the TEST_PHV_QUERIES when 'phv' is in query string."""
        url = self.get_url()
        for query in TEST_PHV_QUERIES:
            response = self.client.get(url, {'q': 'phv' + query})
            returned_pks = get_autocomplete_view_ids(response)
            expected_matches = TEST_PHV_QUERIES[query]
            # Make sure number of matches is as expected.
            self.assertEqual(len(returned_pks), len(expected_matches))
            # Make sure the matches that are found are the ones expected.
            for expected_phv in expected_matches:
                expected_pk = models.SourceTrait.objects.get(i_dbgap_variable_accession=expected_phv).pk
                self.assertIn(expected_pk, returned_pks,
                              msg="Could not find expected phv {} with query '{}'".format(expected_phv, query))

    def test_name_test_queries(self):
        """Returns only the correct source trait for each of the TEST_NAME_QUERIES."""
        models.SourceTrait.objects.all().delete()
        # Create 10 source traits from the same dataset, with non-deprecated ssv of version 2.
        self.source_traits = []
        for name in TEST_NAMES:
            self.source_traits.append(factories.SourceTraitFactory.create(
                source_dataset__i_id=6, source_dataset__source_study_version__i_version=2,
                source_dataset__source_study_version__i_is_deprecated=False,
                i_trait_name=name)
            )
        url = self.get_url()
        for query in TEST_NAME_QUERIES:
            response = self.client.get(url, {'q': query})
            returned_pks = get_autocomplete_view_ids(response)
            expected_matches = TEST_NAME_QUERIES[query]
            # Make sure number of matches is as expected.
            self.assertEqual(len(returned_pks), len(expected_matches))
            # Make sure the matches that are found are the ones expected.
            for expected_name in expected_matches:
                # This filter should only have one result, but I want to make sure.
                name_queryset = models.SourceTrait.objects.filter(i_trait_name__regex=r'^{}$'.format(expected_name))
                self.assertEqual(name_queryset.count(), 1)
                expected_pk = name_queryset.first().pk
                self.assertIn(expected_pk, returned_pks,
                              msg="Could not find expected trait name {} with query '{}'".format(expected_name, query))

    def test_correct_trait_found_with_phv_in_name(self):
        """Queryset returns both traits when one has trait name of phvNNN and the other has phv NNN."""
        models.SourceTrait.objects.all().delete()
        name_trait = factories.SourceTraitFactory.create(i_trait_name='phv557')
        phv_trait = factories.SourceTraitFactory.create(i_dbgap_variable_accession=557)
        url = self.get_url()
        response = self.client.get(url, {'q': 'phv557'})
        returned_pks = get_autocomplete_view_ids(response)
        self.assertEqual(len(returned_pks), 2)
        self.assertIn(name_trait.pk, returned_pks)
        self.assertIn(phv_trait.pk, returned_pks)


class PhenotypeTaggerTaggableStudyFilteredSourceTraitNameOrPHVAutocompleteTest(PhenotypeTaggerLoginTestCase):
    """Autocomplete view works as expected."""

    def setUp(self):
        super(PhenotypeTaggerTaggableStudyFilteredSourceTraitNameOrPHVAutocompleteTest, self).setUp()
        self.source_study_version = factories.SourceStudyVersionFactory.create(study=self.study)
        self.source_dataset = factories.SourceDatasetFactory.create(source_study_version=self.source_study_version)
        # Create 10 source traits from the same dataset, with non-deprecated ssv of version 2.
        self.source_traits = []
        for phv in TEST_PHVS:
            self.source_traits.append(factories.SourceTraitFactory.create(
                source_dataset=self.source_dataset, i_dbgap_variable_accession=phv))
        self.user.refresh_from_db()

    def get_url(self, *args):
        return reverse('trait_browser:source:traits:autocomplete:taggable:by-name-or-phv')

    def test_view_success_code(self):
        """View returns successful response code."""
        response = self.client.get(self.get_url())
        self.assertEqual(response.status_code, 200)

    def test_returns_all_traits(self):
        """Queryset returns all of the traits with no query (when there are 10, which is the page limit)."""
        url = self.get_url()
        response = self.client.get(url)
        pks = get_autocomplete_view_ids(response)
        self.assertEqual(sorted([trait.pk for trait in self.source_traits]), sorted(pks))

    def test_returns_all_traits_with_two_taggable_studies(self):
        """Queryset returns all of the traits from two different studies."""
        # Delete all but five source traits, so that there are 5 from each study.
        models.SourceTrait.objects.exclude(i_dbgap_variable_accession__in=TEST_PHVS[:5]).delete()
        self.source_traits = list(models.SourceTrait.objects.all())
        study2 = factories.StudyFactory.create()
        self.user.profile.taggable_studies.add(study2)
        source_traits2 = factories.SourceTraitFactory.create_batch(
            5, source_dataset__source_study_version__study=study2)
        # Get results from the autocomplete view and make sure only the correct study is found.
        url = self.get_url(self.study.pk)
        response = self.client.get(url)
        returned_pks = get_autocomplete_view_ids(response)
        # Make sure that there's only one page of results.
        self.assertTrue(models.SourceTrait.objects.all().count() <= 10)
        self.assertEqual(len(returned_pks), len(self.source_traits + source_traits2))
        for trait in source_traits2:
            self.assertIn(trait.i_trait_id, returned_pks)
        for trait in self.source_traits:
            self.assertIn(trait.i_trait_id, returned_pks)

    def test_no_deprecated_traits_in_queryset(self):
        """Queryset returns only the latest version of a trait."""
        # Copy the source study version and increment it.
        source_study_version2 = copy(self.source_study_version)
        source_study_version2.i_version += 1
        source_study_version2.i_id += 1
        source_study_version2.save()
        # Make the old ssv deprecated.
        self.source_study_version.i_is_deprecated = True
        self.source_study_version.save()
        # Copy the source dataset and increment it. Link it to the new ssv.
        source_dataset2 = copy(self.source_dataset)
        source_dataset2.i_id += 1
        source_dataset2.source_study_version = source_study_version2
        source_dataset2.save()
        # Copy the source traits and link them to the new source dataset.
        source_traits2 = []
        for trait in self.source_traits:
            st2 = copy(trait)
            st2.source_dataset = source_dataset2
            st2.i_trait_id = trait.i_trait_id + len(self.source_traits)
            st2.save()
            source_traits2.append(st2)
        # Get results from the autocomplete view and make sure only the new version is found.
        url = self.get_url()
        response = self.client.get(url)
        returned_pks = get_autocomplete_view_ids(response)
        self.assertEqual(len(returned_pks), len(source_traits2))
        for trait in source_traits2:
            self.assertIn(trait.i_trait_id, returned_pks)
        for trait in self.source_traits:
            self.assertNotIn(trait.i_trait_id, returned_pks)

    def test_other_study_not_in_queryset(self):
        """Queryset returns only traits from the user's taggable studies."""
        # Delete all but five source traits, so that there are 5 from each study.
        models.SourceTrait.objects.exclude(i_dbgap_variable_accession__in=TEST_PHVS[:5]).delete()
        self.source_traits = list(models.SourceTrait.objects.all())
        study2 = factories.StudyFactory.create()
        source_traits2 = factories.SourceTraitFactory.create_batch(
            5, source_dataset__source_study_version__study=study2)
        # Get results from the autocomplete view and make sure only the correct study is found.
        url = self.get_url(self.study.pk)
        response = self.client.get(url)
        returned_pks = get_autocomplete_view_ids(response)
        # Make sure that there's only one page of results.
        self.assertTrue(models.SourceTrait.objects.all().count() <= 10)
        self.assertEqual(len(returned_pks), len(self.source_traits))
        for trait in source_traits2:
            self.assertNotIn(trait.i_trait_id, returned_pks)
        for trait in self.source_traits:
            self.assertIn(trait.i_trait_id, returned_pks)

    def test_correct_trait_found_by_name(self):
        """Queryset returns only the correct source trait when found by whole trait name."""
        query_trait = self.source_traits[0]
        url = self.get_url(self.study.pk)
        response = self.client.get(url, {'q': query_trait.i_trait_name})
        returned_pks = get_autocomplete_view_ids(response)
        # Get traits that have the same trait name, to account for how small the word lists for faker are.
        traits_with_name = models.SourceTrait.objects.filter(i_trait_name=query_trait.i_trait_name)
        self.assertEqual(len(returned_pks), len(traits_with_name))
        for name_trait in traits_with_name:
            self.assertIn(name_trait.pk, returned_pks)

    def test_correct_trait_found_by_case_insensitive_name(self):
        """Queryset returns only the correct source trait when found by whole name, with mismatched case."""
        query_trait = self.source_traits[0]
        url = self.get_url(self.study.pk)
        response = self.client.get(url, {'q': query_trait.i_trait_name.upper()})
        returned_pks = get_autocomplete_view_ids(response)
        # Get traits that have the same trait name, to account for how small the word lists for faker are.
        traits_with_name = models.SourceTrait.objects.filter(i_trait_name=query_trait.i_trait_name)
        self.assertEqual(len(returned_pks), len(traits_with_name))
        for name_trait in traits_with_name:
            self.assertIn(name_trait.pk, returned_pks)

    def test_forbidden_empty_taggable_studies(self):
        """View returns 403 code when the user has no taggable_studies."""
        self.user.profile.taggable_studies.remove(self.study)
        response = self.client.get(self.get_url())
        self.assertEqual(response.status_code, 403)

    def test_phv_test_queries_without_phv_in_string(self):
        """Returns only the correct source trait for each of the TEST_PHV_QUERIES when 'phv' is not in query string."""
        url = self.get_url()
        for query in TEST_PHV_QUERIES:
            response = self.client.get(url, {'q': query})
            returned_pks = get_autocomplete_view_ids(response)
            expected_matches = TEST_PHV_QUERIES[query]
            # Make sure number of matches is as expected.
            self.assertEqual(len(returned_pks), len(expected_matches))
            # Make sure the matches that are found are the ones expected.
            for expected_phv in expected_matches:
                expected_pk = models.SourceTrait.objects.get(i_dbgap_variable_accession=expected_phv).pk
                self.assertIn(expected_pk, returned_pks,
                              msg="Could not find expected phv {} with query '{}'".format(expected_phv, query))

    def test_phv_test_queries_with_phv_in_string(self):
        """Returns only the correct source trait for each of the TEST_PHV_QUERIES when 'phv' is in query string."""
        url = self.get_url()
        for query in TEST_PHV_QUERIES:
            response = self.client.get(url, {'q': 'phv' + query})
            returned_pks = get_autocomplete_view_ids(response)
            expected_matches = TEST_PHV_QUERIES[query]
            # Make sure number of matches is as expected.
            self.assertEqual(len(returned_pks), len(expected_matches))
            # Make sure the matches that are found are the ones expected.
            for expected_phv in expected_matches:
                expected_pk = models.SourceTrait.objects.get(i_dbgap_variable_accession=expected_phv).pk
                self.assertIn(expected_pk, returned_pks,
                              msg="Could not find expected phv {} with query '{}'".format(expected_phv, query))

    def test_name_test_queries(self):
        """Returns only the correct source trait for each of the TEST_NAME_QUERIES."""
        models.SourceTrait.objects.all().delete()
        # Create 10 source traits from the same dataset, with non-deprecated ssv of version 2.
        self.source_traits = []
        for name in TEST_NAMES:
            self.source_traits.append(factories.SourceTraitFactory.create(
                source_dataset=self.source_dataset, i_trait_name=name))
        self.user.refresh_from_db()
        url = self.get_url()
        for query in TEST_NAME_QUERIES:
            response = self.client.get(url, {'q': query})
            returned_pks = get_autocomplete_view_ids(response)
            expected_matches = TEST_NAME_QUERIES[query]
            # Make sure number of matches is as expected.
            self.assertEqual(len(returned_pks), len(expected_matches))
            # Make sure the matches that are found are the ones expected.
            for expected_name in expected_matches:
                # This filter should only have one result, but I want to make sure.
                name_queryset = models.SourceTrait.objects.filter(i_trait_name__regex=r'^{}$'.format(expected_name))
                self.assertEqual(name_queryset.count(), 1)
                expected_pk = name_queryset.first().pk
                self.assertIn(expected_pk, returned_pks,
                              msg="Could not find expected trait name {} with query '{}'".format(expected_name, query))

    def test_correct_trait_found_with_phv_in_name(self):
        """Queryset returns both traits when one has trait name of phvNNN and the other has phv NNN."""
        models.SourceTrait.objects.all().delete()
        study = models.Study.objects.all().first()
        name_trait = factories.SourceTraitFactory.create(
            i_trait_name='phv557', source_dataset__source_study_version__study=self.study)
        phv_trait = factories.SourceTraitFactory.create(
            i_dbgap_variable_accession=557, source_dataset__source_study_version__study=self.study)
        url = self.get_url()
        response = self.client.get(url, {'q': 'phv557'})
        returned_pks = get_autocomplete_view_ids(response)
        self.assertEqual(len(returned_pks), 2)
        self.assertIn(name_trait.pk, returned_pks)
        self.assertIn(phv_trait.pk, returned_pks)


class DCCAnalystTaggableStudyFilteredSourceTraitNameOrPHVAutocompleteTest(DCCAnalystLoginTestCase):
    """Autocomplete view works as expected."""

    def setUp(self):
        super(DCCAnalystTaggableStudyFilteredSourceTraitNameOrPHVAutocompleteTest, self).setUp()
        self.study = factories.StudyFactory.create()
        self.source_study_version = factories.SourceStudyVersionFactory.create(study=self.study)
        self.source_dataset = factories.SourceDatasetFactory.create(source_study_version=self.source_study_version)
        # Create 10 source traits from the same dataset, with non-deprecated ssv of version 2.
        self.source_traits = []
        for phv in TEST_PHVS:
            self.source_traits.append(factories.SourceTraitFactory.create(
                source_dataset=self.source_dataset, i_dbgap_variable_accession=phv))
        self.user.refresh_from_db()

    def get_url(self, *args):
        return reverse('trait_browser:source:traits:autocomplete:taggable:by-name-or-phv')

    def test_view_success_code(self):
        """View returns successful response code."""
        response = self.client.get(self.get_url())
        self.assertEqual(response.status_code, 200)

    def test_returns_all_traits(self):
        """Queryset returns all of the traits with no query (when there are 10, which is the page limit)."""
        url = self.get_url()
        response = self.client.get(url)
        pks = get_autocomplete_view_ids(response)
        self.assertEqual(sorted([trait.pk for trait in self.source_traits]), sorted(pks))

    def test_no_deprecated_traits_in_queryset(self):
        """Queryset returns only the latest version of a trait."""
        # Copy the source study version and increment it.
        source_study_version2 = copy(self.source_study_version)
        source_study_version2.i_version += 1
        source_study_version2.i_id += 1
        source_study_version2.save()
        # Make the old ssv deprecated.
        self.source_study_version.i_is_deprecated = True
        self.source_study_version.save()
        # Copy the source dataset and increment it. Link it to the new ssv.
        source_dataset2 = copy(self.source_dataset)
        source_dataset2.i_id += 1
        source_dataset2.source_study_version = source_study_version2
        source_dataset2.save()
        # Copy the source traits and link them to the new source dataset.
        source_traits2 = []
        for trait in self.source_traits:
            st2 = copy(trait)
            st2.source_dataset = source_dataset2
            st2.i_trait_id = trait.i_trait_id + len(self.source_traits)
            st2.save()
            source_traits2.append(st2)
        # Get results from the autocomplete view and make sure only the new version is found.
        url = self.get_url()
        response = self.client.get(url)
        returned_pks = get_autocomplete_view_ids(response)
        self.assertEqual(len(returned_pks), len(source_traits2))
        for trait in source_traits2:
            self.assertIn(trait.i_trait_id, returned_pks)
        for trait in self.source_traits:
            self.assertNotIn(trait.i_trait_id, returned_pks)

    def test_other_study_in_queryset(self):
        """Queryset returns traits from all studies."""
        # Delete all but five source traits, so that there are 5 from each study.
        models.SourceTrait.objects.exclude(i_dbgap_variable_accession__in=TEST_PHVS[:5]).delete()
        self.source_traits = list(models.SourceTrait.objects.all())
        study2 = factories.StudyFactory.create()
        source_traits2 = factories.SourceTraitFactory.create_batch(
            5, source_dataset__source_study_version__study=study2)
        # Get results from the autocomplete view and make sure only the correct study is found.
        url = self.get_url(self.study.pk)
        response = self.client.get(url)
        returned_pks = get_autocomplete_view_ids(response)
        # Make sure that there's only one page of results.
        self.assertTrue(models.SourceTrait.objects.all().count() <= 10)
        self.assertEqual(len(returned_pks), models.SourceTrait.objects.all().count())
        for trait in source_traits2:
            self.assertIn(trait.i_trait_id, returned_pks)
        for trait in self.source_traits:
            self.assertIn(trait.i_trait_id, returned_pks)

    def test_correct_trait_found_by_name(self):
        """Queryset returns only the correct source trait when found by whole trait name."""
        query_trait = self.source_traits[0]
        url = self.get_url(self.study.pk)
        response = self.client.get(url, {'q': query_trait.i_trait_name})
        returned_pks = get_autocomplete_view_ids(response)
        # Get traits that have the same trait name, to account for how small the word lists for faker are.
        traits_with_name = models.SourceTrait.objects.filter(
            i_trait_name=query_trait.i_trait_name, source_dataset__source_study_version__study=self.study)
        self.assertEqual(len(returned_pks), len(traits_with_name))
        for name_trait in traits_with_name:
            self.assertIn(name_trait.pk, returned_pks)

    def test_correct_trait_found_by_case_insensitive_name(self):
        """Queryset returns only the correct source trait when found by whole name, with mismatched case."""
        query_trait = self.source_traits[0]
        url = self.get_url(self.study.pk)
        response = self.client.get(url, {'q': query_trait.i_trait_name.upper()})
        returned_pks = get_autocomplete_view_ids(response)
        # Get traits that have the same trait name, to account for how small the word lists for faker are.
        traits_with_name = models.SourceTrait.objects.filter(i_trait_name=query_trait.i_trait_name)
        self.assertEqual(len(returned_pks), len(traits_with_name))
        for name_trait in traits_with_name:
            self.assertIn(name_trait.pk, returned_pks)

    def test_with_empty_taggable_studies(self):
        """View returns 200 code when the user has no taggable_studies."""
        self.user.profile.taggable_studies.remove(self.study)
        response = self.client.get(self.get_url())
        self.assertEqual(response.status_code, 200)

    def test_remove_is_staff(self):
        """View returns 403 code when the user is no longer staff."""
        self.user.is_staff = False
        self.user.save()
        self.user.refresh_from_db()
        response = self.client.get(self.get_url())
        self.assertEqual(response.status_code, 403)

    def test_phv_test_queries_without_phv_in_string(self):
        """Returns only the correct source trait for each of the TEST_PHV_QUERIES when 'phv' is not in query string."""
        url = self.get_url()
        for query in TEST_PHV_QUERIES:
            response = self.client.get(url, {'q': query})
            returned_pks = get_autocomplete_view_ids(response)
            expected_matches = TEST_PHV_QUERIES[query]
            # Make sure number of matches is as expected.
            self.assertEqual(len(returned_pks), len(expected_matches))
            # Make sure the matches that are found are the ones expected.
            for expected_phv in expected_matches:
                expected_pk = models.SourceTrait.objects.get(i_dbgap_variable_accession=expected_phv).pk
                self.assertIn(expected_pk, returned_pks,
                              msg="Could not find expected phv {} with query '{}'".format(expected_phv, query))

    def test_phv_test_queries_with_phv_in_string(self):
        """Returns only the correct source trait for each of the TEST_PHV_QUERIES when 'phv' is in query string."""
        url = self.get_url()
        for query in TEST_PHV_QUERIES:
            response = self.client.get(url, {'q': 'phv' + query})
            returned_pks = get_autocomplete_view_ids(response)
            expected_matches = TEST_PHV_QUERIES[query]
            # Make sure number of matches is as expected.
            self.assertEqual(len(returned_pks), len(expected_matches))
            # Make sure the matches that are found are the ones expected.
            for expected_phv in expected_matches:
                expected_pk = models.SourceTrait.objects.get(i_dbgap_variable_accession=expected_phv).pk
                self.assertIn(expected_pk, returned_pks,
                              msg="Could not find expected phv {} with query '{}'".format(expected_phv, query))

    def test_name_test_queries(self):
        """Returns only the correct source trait for each of the TEST_NAME_QUERIES."""
        models.SourceTrait.objects.all().delete()
        # Create 10 source traits from the same dataset, with non-deprecated ssv of version 2.
        self.source_traits = []
        for name in TEST_NAMES:
            self.source_traits.append(factories.SourceTraitFactory.create(
                source_dataset=self.source_dataset, i_trait_name=name))
        self.user.refresh_from_db()
        url = self.get_url()
        for query in TEST_NAME_QUERIES:
            response = self.client.get(url, {'q': query})
            returned_pks = get_autocomplete_view_ids(response)
            expected_matches = TEST_NAME_QUERIES[query]
            # Make sure number of matches is as expected.
            self.assertEqual(len(returned_pks), len(expected_matches))
            # Make sure the matches that are found are the ones expected.
            for expected_name in expected_matches:
                # This filter should only have one result, but I want to make sure.
                name_queryset = models.SourceTrait.objects.filter(i_trait_name__regex=r'^{}$'.format(expected_name))
                self.assertEqual(name_queryset.count(), 1)
                expected_pk = name_queryset.first().pk
                self.assertIn(expected_pk, returned_pks,
                              msg="Could not find expected trait name {} with query '{}'".format(expected_name, query))

    def test_correct_trait_found_with_phv_in_name(self):
        """Queryset returns both traits when one has trait name of phvNNN and the other has phv NNN."""
        models.SourceTrait.objects.all().delete()
        study = models.Study.objects.all().first()
        name_trait = factories.SourceTraitFactory.create(
            i_trait_name='phv557', source_dataset__source_study_version__study=self.study)
        phv_trait = factories.SourceTraitFactory.create(
            i_dbgap_variable_accession=557, source_dataset__source_study_version__study=self.study)
        url = self.get_url()
        response = self.client.get(url, {'q': 'phv557'})
        returned_pks = get_autocomplete_view_ids(response)
        self.assertEqual(len(returned_pks), 2)
        self.assertIn(name_trait.pk, returned_pks)
        self.assertIn(phv_trait.pk, returned_pks)


class SourceObjectLookupTest(UserLoginTestCase):
    """Unit tests for the SourceObjectLookupTest view."""

    def get_url(self):
        return reverse('trait_browser:source:lookup')

    def test_view_success_code(self):
        """View returns successful response code."""
        response = self.client.get(self.get_url())
        self.assertEqual(response.status_code, 200)

    def test_context_data(self):
        """View has the proper context data."""
        response = self.client.get(self.get_url())
        context = response.context
        self.assertIn('form', context)
        self.assertIsInstance(context['form'], forms.SourceObjectLookupForm)

    def test_redirects_to_study_lookup_page(self):
        response = self.client.post(self.get_url(), {'object_type': 'study'})
        self.assertRedirects(response, reverse('trait_browser:source:studies:lookup'))

    def test_redirects_to_dataset_lookup_page(self):
        response = self.client.post(self.get_url(), {'object_type': 'dataset'})
        self.assertRedirects(response, reverse('trait_browser:source:datasets:lookup'))

    def test_redirects_to_variable_lookup_page(self):
        response = self.client.post(self.get_url(), {'object_type': 'trait'})
        self.assertRedirects(response, reverse('trait_browser:source:traits:lookup'))

    def test_error_with_invalid_choice(self):
        response = self.client.post(self.get_url(), {'object_type': 'foo'})
        self.assertEqual(response.status_code, 200)
        context = response.context
        self.assertIn('form', context)
        self.assertFormError(response, 'form', 'object_type',
                             'Select a valid choice. foo is not one of the available choices.')


class StudyLookupTest(UserLoginTestCase):
    """Unit tests for the SourceStudyLookup view."""

    def get_url(self):
        return reverse('trait_browser:source:studies:lookup')

    def test_view_success_code(self):
        """View returns successful response code."""
        response = self.client.get(self.get_url())
        self.assertEqual(response.status_code, 200)

    def test_context_data(self):
        """View has the proper context data."""
        response = self.client.get(self.get_url())
        context = response.context
        self.assertIn('object_type', context)
        self.assertEqual(context['object_type'], 'study')
        self.assertIn('form', context)
        self.assertIsInstance(context['form'], forms.StudyLookupForm)
        self.assertIn('text', context)
        self.assertIsInstance(context['text'], str)

    def test_redirects_to_study_detail_page(self):
        """View redirects to study detail page upon successful form submission."""
        study = factories.StudyFactory.create()
        # We need to create some datasets and traits so the detail page renders properly.
        source_traits = factories.SourceTraitFactory.create_batch(
            10, source_dataset__source_study_version__i_is_deprecated=False,
            source_dataset__source_study_version__study=study)
        response = self.client.post(self.get_url(), {'object': study.pk})
        self.assertRedirects(response, reverse('trait_browser:source:studies:pk:detail', args=[study.pk]))

    def test_error_with_empty_study_field(self):
        """View has form error with unsuccessful form submission."""
        response = self.client.post(self.get_url(), {'object': ''})
        self.assertEqual(response.status_code, 200)
        self.assertFormError(response, 'form', 'object',
                             'This field is required.')

    def test_error_with_invalid_study(self):
        """View has form error if non-existent study is requested."""
        # Use a study pk that doesn't exist.
        response = self.client.post(self.get_url(), {'object': 1})
        self.assertEqual(response.status_code, 200)
        # Due to the autocomplete, this error is unlikely to occur.
        self.assertFormError(response, 'form', 'object',
                             'Select a valid choice. That choice is not one of the available choices.')


class SourceDatasetLookupTest(UserLoginTestCase):
    """Unit tests for the SourceDatasetLookup view."""

    def get_url(self):
        return reverse('trait_browser:source:datasets:lookup')

    def test_view_success_code(self):
        """View returns successful response code."""
        response = self.client.get(self.get_url())
        self.assertEqual(response.status_code, 200)

    def test_context_data(self):
        """View has the proper context data."""
        response = self.client.get(self.get_url())
        context = response.context
        self.assertIn('object_type', context)
        self.assertEqual(context['object_type'], 'dataset')
        self.assertIn('form', context)
        self.assertIsInstance(context['form'], forms.SourceDatasetLookupForm)
        self.assertIn('text', context)
        self.assertIsInstance(context['text'], str)

    def test_redirects_to_study_detail_page(self):
        """View redirects to study detail page upon successful form submission."""
        dataset = factories.SourceDatasetFactory.create()
        # We need to create some traits so the detail page renders properly.
        source_traits = factories.SourceTraitFactory.create_batch(
            10, source_dataset__source_study_version__i_is_deprecated=False,
            source_dataset=dataset)
        response = self.client.post(self.get_url(), {'object': dataset.pk})
        self.assertRedirects(response, reverse('trait_browser:source:datasets:detail', args=[dataset.pk]))

    def test_error_with_empty_dataset_field(self):
        """View has form error with unsuccessful form submission."""
        response = self.client.post(self.get_url(), {'object': ''})
        self.assertEqual(response.status_code, 200)
        self.assertFormError(response, 'form', 'object',
                             'This field is required.')

    def test_error_with_invalid_dataset(self):
        """View has form error if non-existent dataset is requested."""
        # Use a dataset pk that doesn't exist.
        response = self.client.post(self.get_url(), {'object': 1})
        self.assertEqual(response.status_code, 200)
        # Due to the autocomplete, this error is unlikely to occur.
        self.assertFormError(response, 'form', 'object',
                             'Select a valid choice. That choice is not one of the available choices.')

    def test_error_with_deprecated_dataset(self):
        """View has form error if non-existent dataset is requested."""
        # Use a trait pk that doesn't exist.
        dataset = factories.SourceDatasetFactory.create(source_study_version__i_is_deprecated=True)
        response = self.client.post(self.get_url(), {'object': dataset.pk})
        self.assertEqual(response.status_code, 200)
        # Due to the autocomplete, this error is unlikely to occur.
        self.assertFormError(response, 'form', 'object',
                             'Select a valid choice. That choice is not one of the available choices.')


class SourceTraitLookupTest(UserLoginTestCase):
    """Unit tests for the SourceTraitLookup view."""

    def get_url(self):
        return reverse('trait_browser:source:traits:lookup')

    def test_view_success_code(self):
        """View returns successful response code."""
        response = self.client.get(self.get_url())
        self.assertEqual(response.status_code, 200)

    def test_context_data(self):
        """View has the proper context data."""
        response = self.client.get(self.get_url())
        context = response.context
        self.assertIn('object_type', context)
        self.assertEqual(context['object_type'], 'variable')
        self.assertIn('form', context)
        self.assertIsInstance(context['form'], forms.SourceTraitLookupForm)
        self.assertIn('text', context)
        self.assertIsInstance(context['text'], str)

    def test_redirects_to_trait_detail_page(self):
        """View redirects to trait detail page upon successful form submission."""
        trait = factories.SourceTraitFactory.create()
        response = self.client.post(self.get_url(), {'object': trait.pk})
        self.assertRedirects(response, reverse('trait_browser:source:traits:detail', args=[trait.pk]))

    def test_error_with_empty_trait_field(self):
        """View has form error with unsuccessful form submission."""
        response = self.client.post(self.get_url(), {'object': ''})
        self.assertEqual(response.status_code, 200)
        self.assertFormError(response, 'form', 'object',
                             'This field is required.')

    def test_error_with_invalid_trait(self):
        """View has form error if non-existent trait is requested."""
        # Use a trait pk that doesn't exist.
        response = self.client.post(self.get_url(), {'object': 1})
        self.assertEqual(response.status_code, 200)
        # Due to the autocomplete, this error is unlikely to occur.
        self.assertFormError(response, 'form', 'object',
                             'Select a valid choice. That choice is not one of the available choices.')

    def test_error_with_deprecated_trait(self):
        """View has form error if non-existent trait is requested."""
        # Use a trait pk that doesn't exist.
        trait = factories.SourceTraitFactory.create(source_dataset__source_study_version__i_is_deprecated=True)
        response = self.client.post(self.get_url(), {'object': trait.pk})
        self.assertEqual(response.status_code, 200)
        # Due to the autocomplete, this error is unlikely to occur.
        self.assertFormError(response, 'form', 'object',
                             'Select a valid choice. That choice is not one of the available choices.')


class HarmonizedTraitListTest(UserLoginTestCase):
    """Unit tests for the HarmonizedTraitList view."""

    def setUp(self):
        super(HarmonizedTraitListTest, self).setUp()
        self.harmonized_traits = factories.HarmonizedTraitFactory.create_batch(
            10, harmonized_trait_set_version__i_is_deprecated=False)

    def get_url(self, *args):
        return reverse('trait_browser:harmonized:traits:list')

    def test_view_success_code(self):
        """View returns successful response code."""
        response = self.client.get(self.get_url())
        self.assertEqual(response.status_code, 200)

    def test_context_data(self):
        """View has appropriate data in the context."""
        response = self.client.get(self.get_url())
        context = response.context
        self.assertIn('harmonized_trait_table', context)
        self.assertIsInstance(context['harmonized_trait_table'], tables.HarmonizedTraitTable)

    def test_no_deprecated_traits_in_table(self):
        """No deprecated traits are shown in the table."""
        deprecated_traits = factories.HarmonizedTraitFactory.create_batch(
            10, harmonized_trait_set_version__i_is_deprecated=True)
        response = self.client.get(self.get_url())
        context = response.context
        table = context['harmonized_trait_table']
        for trait in deprecated_traits:
            self.assertNotIn(trait, table.data)
        for trait in self.harmonized_traits:
            self.assertIn(trait, table.data)

    def test_no_unique_key_traits_in_table(self):
        """No unique key traits are shown in the table."""
        uk_traits = factories.HarmonizedTraitFactory.create_batch(10, i_is_unique_key=True)
        response = self.client.get(self.get_url())
        context = response.context
        table = context['harmonized_trait_table']
        for trait in uk_traits:
            self.assertNotIn(trait, table.data)
        for trait in self.harmonized_traits:
            self.assertIn(trait, table.data)

    def test_table_has_no_rows(self):
        """When there are no harmonized traits, there are no rows in the table, but the view still works."""
        models.HarmonizedTrait.objects.all().delete()
        response = self.client.get(self.get_url())
        context = response.context
        table = context['harmonized_trait_table']
        self.assertEqual(len(table.rows), 0)


class HarmonizedTraitFlavorNameAutocompleteTest(UserLoginTestCase):
    """Autocomplete view works as expected."""

    def setUp(self):
        super(HarmonizedTraitFlavorNameAutocompleteTest, self).setUp()
        # Create 10 harmonized traits, non-deprecated.
        self.harmonized_traits = []
        for name in TEST_NAMES:
            self.harmonized_traits.append(factories.HarmonizedTraitFactory.create(
                harmonized_trait_set_version__i_is_deprecated=False, i_trait_name=name,
                harmonized_trait_set_version__i_version=2,
                harmonized_trait_set_version__harmonized_trait_set__i_flavor=1)
            )

    def get_url(self, *args):
        return reverse('trait_browser:harmonized:traits:autocomplete:by-name')

    def test_view_success_code(self):
        """View returns successful response code."""
        response = self.client.get(self.get_url())
        self.assertEqual(response.status_code, 200)

    def test_returns_all_traits(self):
        """Queryset returns all of the traits with no query (when there are 10, which is the page limit)."""
        url = self.get_url()
        response = self.client.get(url)
        pks = get_autocomplete_view_ids(response)
        self.assertEqual(sorted([trait.pk for trait in self.harmonized_traits]), sorted(pks))

    def test_no_deprecated_traits_in_queryset(self):
        """Queryset returns only the latest version of traits with the same trait name."""
        # Create an older, deprecated version of an existing source trait.
        trait = self.harmonized_traits[0]
        # Make a new copy of the harmonized_trait_set_version, and decrement the version number.
        htsv2 = copy(trait.harmonized_trait_set_version)
        htsv2.i_version -= 1
        htsv2.i_id += 1
        htsv2.i_is_deprecated = True
        htsv2.save()
        # Note that the new htsv is still liknked to the existing h. trait set.
        # Copy the harmonized trait and link it to the older htsv.
        trait2 = copy(trait)
        trait2.harmonized_trait_set_version = htsv2
        trait2.i_trait_id += 1
        trait2.save()
        # Get results from the autocomplete view and make sure only the new version is found.
        url = self.get_url()
        response = self.client.get(url, {'q': trait.i_trait_name})
        pks = get_autocomplete_view_ids(response)
        self.assertIn(trait.pk, pks)
        self.assertNotIn(trait2.pk, pks)

    def test_name_test_queries(self):
        """Returns only the correct source trait for each of the TEST_NAME_QUERIES."""
        url = self.get_url()
        for query in TEST_NAME_QUERIES:
            response = self.client.get(url, {'q': query})
            returned_pks = get_autocomplete_view_ids(response)
            expected_matches = TEST_NAME_QUERIES[query]
            # Make sure number of matches is as expected.
            self.assertEqual(len(returned_pks), len(expected_matches))
            # Make sure the matches that are found are the ones expected.
            for expected_name in expected_matches:
                # This filter should only have one result, but I want to make sure.
                name_qs = models.HarmonizedTrait.objects.filter(i_trait_name__regex=r'^{}$'.format(expected_name))
                self.assertEqual(name_qs.count(), 1)
                expected_pk = name_qs.first().pk
                self.assertIn(expected_pk, returned_pks,
                              msg="Could not find expected trait name {} with query '{}'".format(expected_name, query))


class HarmonizedTraitSearchTest(ClearSearchIndexMixin, UserLoginTestCase):

    def get_url(self, *args):
        return reverse('trait_browser:harmonized:traits:search')

    def test_view_success_code(self):
        """View returns successful response code."""
        response = self.client.get(self.get_url())
        self.assertEqual(response.status_code, 200)

    def test_context_data_with_empty_form(self):
        """View has the correct context upon initial load."""
        response = self.client.get(self.get_url())
        context = response.context
        self.assertFalse(context['form'].is_bound)
        self.assertFalse(context['has_results'])
        self.assertIn('results_table', context)

    def test_context_data_with_blank_form(self):
        """View has the correct context upon invalid form submission."""
        response = self.client.get(self.get_url(), {'description': ''})
        context = response.context
        self.assertTrue(context['form'].is_bound)
        self.assertFalse(context['has_results'])
        self.assertIn('results_table', context)

    def test_context_data_with_valid_search_and_no_results(self):
        """View has correct context with a valid search but no results."""
        response = self.client.get(self.get_url(), {'description': 'test'})
        context = response.context
        self.assertIn('form', context)
        self.assertTrue(context['has_results'])
        self.assertIsInstance(context['results_table'], tables.HarmonizedTraitTable)

    def test_context_data_with_valid_search_and_some_results(self):
        """View has correct context with a valid search and existing results."""
        factories.HarmonizedTraitFactory.create(i_description='lorem ipsum')
        response = self.client.get(self.get_url(), {'description': 'lorem'})
        qs = searches.search_harmonized_traits(description='lorem')
        context = response.context
        self.assertIn('form', context)
        self.assertTrue(context['has_results'])
        self.assertIsInstance(context['results_table'], tables.HarmonizedTraitTable)
        self.assertQuerysetEqual(qs, [repr(x) for x in context['results_table'].data])

    def test_context_data_with_valid_search_and_trait_name(self):
        """View has correct context with a valid search and existing results if a study is selected."""
        trait = factories.HarmonizedTraitFactory.create(i_description='lorem ipsum', i_trait_name='dolor')
        factories.HarmonizedTraitFactory.create(i_description='lorem other', i_trait_name='tempor')
        response = self.client.get(self.get_url(), {'description': 'lorem', 'name': 'dolor'})
        qs = searches.search_harmonized_traits(description='lorem', name='dolor')
        context = response.context
        self.assertIn('form', context)
        self.assertTrue(context['has_results'])
        self.assertIsInstance(context['results_table'], tables.HarmonizedTraitTable)
        self.assertQuerysetEqual(qs, [repr(x) for x in context['results_table'].data])

    def test_context_data_no_messages_for_initial_load(self):
        """No messages are displayed on initial load of page."""
        response = self.client.get(self.get_url())
        messages = list(response.wsgi_request._messages)
        self.assertEqual(len(messages), 0)

    def test_context_data_no_messages_for_invalid_form(self):
        """No messages are displayed if form is invalid."""
        response = self.client.get(self.get_url(), {'description': ''})
        messages = list(response.wsgi_request._messages)
        self.assertEqual(len(messages), 0)

    def test_context_data_info_message_for_no_results(self):
        """A message is displayed if no results are found."""
        response = self.client.get(self.get_url(), {'description': 'lorem'})
        messages = list(response.wsgi_request._messages)
        self.assertEqual(len(messages), 1)
        self.assertEqual(str(messages[0]), '0 results found.')

    def test_context_data_info_message_for_one_result(self):
        """A message is displayed if one result is found."""
        factories.HarmonizedTraitFactory.create(i_description='lorem ipsum')
        response = self.client.get(self.get_url(), {'description': 'lorem'})
        messages = list(response.wsgi_request._messages)
        self.assertEqual(len(messages), 1)
        self.assertEqual(str(messages[0]), '1 result found.')

    def test_context_data_info_message_for_multiple_result(self):
        """A message is displayed if two results are found."""
        factories.HarmonizedTraitFactory.create(i_description='lorem ipsum')
        factories.HarmonizedTraitFactory.create(i_description='lorem ipsum 2')
        response = self.client.get(self.get_url(), {'description': 'lorem'})
        messages = list(response.wsgi_request._messages)
        self.assertEqual(len(messages), 1)
        self.assertEqual(str(messages[0]), '2 results found.')

    def test_table_pagination(self):
        """Table pagination works correctly on the first page."""
        n_traits = TABLE_PER_PAGE + 2
        factories.HarmonizedTraitFactory.create_batch(n_traits, i_description='lorem ipsum')
        response = self.client.get(self.get_url(), {'description': 'lorem'})
        context = response.context
        self.assertIn('form', context)
        self.assertTrue(context['has_results'])
        self.assertIsInstance(context['results_table'], tables.HarmonizedTraitTable)
        self.assertEqual(len(context['results_table'].rows), n_traits)

    def test_form_works_with_table_pagination_on_second_page(self):
        """Table pagination works correctly on the second page."""
        n_traits = TABLE_PER_PAGE + 2
        factories.HarmonizedTraitFactory.create_batch(n_traits, i_description='lorem ipsum')
        response = self.client.get(self.get_url(), {'description': 'lorem', 'page': 2})
        context = response.context
        self.assertIn('form', context)
        self.assertTrue(context['has_results'])
        self.assertIsInstance(context['results_table'], tables.HarmonizedTraitTable)
        self.assertEqual(len(context['results_table'].rows), n_traits)

    def test_reset_button_works_on_initial_page(self):
        """Reset button returns to original page."""
        response = self.client.get(self.get_url(), {'reset': 'Reset'}, follow=True)
        context = response.context
        self.assertIn('form', context)
        self.assertFalse(context['form'].is_bound)
        self.assertFalse(context['has_results'])
        self.assertIn('results_table', context)
        self.assertEqual(len(context['results_table'].rows), 0)

    def test_reset_button_works_with_data_in_form(self):
        """Reset button returns to original page."""
        response = self.client.get(self.get_url(), {'reset': 'Reset', 'name': ''}, follow=True)
        context = response.context
        self.assertIn('form', context)
        self.assertFalse(context['form'].is_bound)
        self.assertFalse(context['has_results'])
        self.assertIn('results_table', context)
        self.assertEqual(len(context['results_table'].rows), 0)

    def test_short_words_are_removed(self):
        """Short words are properly removed."""
        trait_1 = factories.HarmonizedTraitFactory.create(i_description='lorem ipsum')
        trait_2 = factories.HarmonizedTraitFactory.create(i_description='lorem')
        response = self.client.get(self.get_url(), {'description': 'lorem ip'})
        context = response.context
        self.assertIn('form', context)
        self.assertTrue(context['has_results'])
        self.assertIsInstance(context['results_table'], tables.HarmonizedTraitTable)
        self.assertEqual(len(context['results_table'].rows), 2)
        self.assertIn(trait_1, context['results_table'].data)
        self.assertIn(trait_2, context['results_table'].data)

    def test_message_for_ignored_short_words(self):
        response = self.client.get(self.get_url(), {'description': 'lorem ip'})
        context = response.context
        messages = list(response.wsgi_request._messages)
        self.assertEqual(len(messages), 2)
        self.assertIn('Ignored short words in "Variable description" field', str(messages[0]))

    def test_can_find_apostrophes_in_description_field(self):
        """Can search for apostrophes."""
        trait = factories.HarmonizedTraitFactory.create(i_description="don't miss me")
        response = self.client.get(self.get_url(), {'description': "don't"})
        context = response.context
        self.assertIn(trait, context['results_table'].data)

    def test_can_find_underscores_in_description_field(self):
        """Can search for undescores."""
        trait = factories.HarmonizedTraitFactory.create(i_description='description with_char')
        response = self.client.get(self.get_url(), {'description': 'with_char'})
        context = response.context
        self.assertIn(trait, context['results_table'].data)


class HarmonizedTraitSetVersionDetailTest(UserLoginTestCase):
    """Unit tests for the HarmonizedTraitSet views."""

    def setUp(self):
        super(HarmonizedTraitSetVersionDetailTest, self).setUp()
        self.htsv = factories.HarmonizedTraitSetVersionFactory.create()
        self.htraits = factories.HarmonizedTraitFactory.create_batch(
            2, harmonized_trait_set_version=self.htsv, i_is_unique_key=True)
        # Only one of the h. traits can be unique_key=False.
        self.htraits[0].i_is_unique_key = False
        self.htraits[0].save()

    def get_url(self, *args):
        return reverse('trait_browser:harmonized:traits:detail', args=args)

    def test_absolute_url(self):
        """get_absolute_url returns a 200 as a response."""
        response = self.client.get(self.htsv.get_absolute_url())
        self.assertEqual(response.status_code, 200)

    def test_view_success_code(self):
        """View returns successful response code."""
        response = self.client.get(self.get_url(self.htsv.pk))
        self.assertEqual(response.status_code, 200)

    def test_view_with_invalid_pk(self):
        """View returns 404 response code when the pk doesn't exist."""
        response = self.client.get(self.get_url(self.htsv.pk + 1))
        self.assertEqual(response.status_code, 404)

    def test_context_data(self):
        """View has appropriate data in the context."""
        response = self.client.get(self.get_url(self.htsv.pk))
        context = response.context
        self.assertIn('harmonized_trait_set_version', context)
        self.assertEqual(context['harmonized_trait_set_version'], self.htsv)


# Test of the login-required for each URL in the app.
class TraitBrowserLoginRequiredTest(LoginRequiredTestCase):

    def test_trait_browser_login_required(self):
        """All trait_browser urls redirect to login page if no user is logged in."""
        self.assert_redirect_all_urls('trait_browser')<|MERGE_RESOLUTION|>--- conflicted
+++ resolved
@@ -1803,18 +1803,13 @@
             tagged_trait=tagged_traits[0], status=DCCReview.STATUS_FOLLOWUP, comment='foo')
         response = self.client.get(self.get_url(self.trait.pk))
         context = response.context
-<<<<<<< HEAD
         for (a, b) in context['tagged_traits_with_xs']:
             if a == dcc_review.tagged_trait:
                 self.assertFalse(b)
             else:
                 self.assertTrue(b)
-        self.assertNotContains(response, reverse('tags:tagged-traits:delete', kwargs={'pk': tagged_traits[0].pk}))
-        self.assertContains(response, reverse('tags:tagged-traits:delete', kwargs={'pk': tagged_traits[1].pk}))
-=======
         self.assertNotContains(response, reverse('tags:tagged-traits:pk:delete', kwargs={'pk': tagged_traits[0].pk}))
         self.assertContains(response, reverse('tags:tagged-traits:pk:delete', kwargs={'pk': tagged_traits[1].pk}))
->>>>>>> 9ab2dad9
 
     def test_no_tagged_trait_remove_buttons_if_confirmed(self):
         """The tag removal button does not show up for confirmed tagged traits."""
@@ -1822,18 +1817,13 @@
         dcc_review = DCCReviewFactory.create(tagged_trait=tagged_traits[0], status=DCCReview.STATUS_CONFIRMED)
         response = self.client.get(self.get_url(self.trait.pk))
         context = response.context
-<<<<<<< HEAD
         for (a, b) in context['tagged_traits_with_xs']:
             if a == dcc_review.tagged_trait:
                 self.assertFalse(b)
             else:
                 self.assertTrue(b)
-        self.assertNotContains(response, reverse('tags:tagged-traits:delete', kwargs={'pk': tagged_traits[0].pk}))
-        self.assertContains(response, reverse('tags:tagged-traits:delete', kwargs={'pk': tagged_traits[1].pk}))
-=======
         self.assertNotContains(response, reverse('tags:tagged-traits:pk:delete', kwargs={'pk': tagged_traits[0].pk}))
         self.assertContains(response, reverse('tags:tagged-traits:pk:delete', kwargs={'pk': tagged_traits[1].pk}))
->>>>>>> 9ab2dad9
 
     def test_no_tagged_trait_remove_button_for_other_study(self):
         """The tag removal button does not show up for a trait from another study."""
@@ -1841,13 +1831,9 @@
         tagged_trait = TaggedTrait.objects.create(tag=self.tag, trait=other_trait, creator=self.user)
         response = self.client.get(self.get_url(other_trait.pk))
         context = response.context
-<<<<<<< HEAD
         for (a, b) in context['tagged_traits_with_xs']:
             self.assertFalse(b)
-        self.assertNotContains(response, reverse('tags:tagged-traits:delete', kwargs={'pk': self.tag.pk}))
-=======
         self.assertNotContains(response, reverse('tags:tagged-traits:pk:delete', kwargs={'pk': self.tag.pk}))
->>>>>>> 9ab2dad9
 
     def test_has_tagging_button(self):
         """A phenotype tagger does see a button to add tags on this detail page."""
@@ -1912,18 +1898,13 @@
             tagged_trait=tagged_traits[0], status=DCCReview.STATUS_FOLLOWUP, comment='foo')
         response = self.client.get(self.get_url(self.trait.pk))
         context = response.context
-<<<<<<< HEAD
         for (a, b) in context['tagged_traits_with_xs']:
             if a == dcc_review.tagged_trait:
                 self.assertFalse(b)
             else:
                 self.assertTrue(b)
-        self.assertNotContains(response, reverse('tags:tagged-traits:delete', kwargs={'pk': tagged_traits[0].pk}))
-        self.assertContains(response, reverse('tags:tagged-traits:delete', kwargs={'pk': tagged_traits[1].pk}))
-=======
         self.assertNotContains(response, reverse('tags:tagged-traits:pk:delete', kwargs={'pk': tagged_traits[0].pk}))
         self.assertContains(response, reverse('tags:tagged-traits:pk:delete', kwargs={'pk': tagged_traits[1].pk}))
->>>>>>> 9ab2dad9
 
     def test_no_tagged_trait_remove_buttons_if_confirmed(self):
         """The tag removal button does not show up for confirmed tagged traits."""
@@ -1932,18 +1913,13 @@
             tagged_trait=tagged_traits[0], status=DCCReview.STATUS_CONFIRMED)
         response = self.client.get(self.get_url(self.trait.pk))
         context = response.context
-<<<<<<< HEAD
         for (a, b) in context['tagged_traits_with_xs']:
             if a == dcc_review.tagged_trait:
                 self.assertFalse(b)
             else:
                 self.assertTrue(b)
-        self.assertNotContains(response, reverse('tags:tagged-traits:delete', kwargs={'pk': tagged_traits[0].pk}))
-        self.assertContains(response, reverse('tags:tagged-traits:delete', kwargs={'pk': tagged_traits[1].pk}))
-=======
         self.assertNotContains(response, reverse('tags:tagged-traits:pk:delete', kwargs={'pk': tagged_traits[0].pk}))
         self.assertContains(response, reverse('tags:tagged-traits:pk:delete', kwargs={'pk': tagged_traits[1].pk}))
->>>>>>> 9ab2dad9
 
     def test_has_tagging_button(self):
         """A DCC analyst does see a button to add tags on this detail page."""
