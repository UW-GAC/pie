--- conflicted
+++ resolved
@@ -82,11 +82,7 @@
     # RequestConfig seems to be necessary for sorting to work.
     RequestConfig(request, paginate={'per_page': TABLE_PER_PAGE}).configure(trait_table)
     return render( request, 'trait_browser/trait_table.html',
-<<<<<<< HEAD
         {'trait_table': trait_table, 'table_title': table_title, 'page_title': page_title, 'trait_type': 'source', 'search_url': this_study.get_search_url()}
-=======
-        {'trait_table': trait_table, 'table_title': table_title, 'page_title': page_title, 'trait_type': 'source', 'study_pk': pk}
->>>>>>> e657a95b
     )
 
 
@@ -206,14 +202,10 @@
     # If there was no data entered, show the empty form.
     else:
         if trait_type == 'source':
-<<<<<<< HEAD
             if request.GET.get('study', None) is not None:
                 form = SourceTraitCrispySearchForm(initial=request.GET)
             else:
                 form = SourceTraitCrispySearchForm()
-=======
-            form = SourceTraitCrispySearchForm(study_pk=study_pk)
->>>>>>> e657a95b
         elif trait_type == 'harmonized':
             form = HarmonizedTraitCrispySearchForm()
 
