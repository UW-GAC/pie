{% extends 'base.html' %}

{% block head_title %}
     | {{ source_trait.name }} details
{% endblock %}

{% block content %}
    <h2>Source Trait Data Information</h2>
<<<<<<< HEAD
    {% for pair in source_trait.detail_iter %}
=======

    <p><strong>See this trait at dbGaP:</strong> <a target="_blank" href="{{ source_trait.get_dbgap_link }}">{{source_trait.phv_string}}</a></p>
    {% for pair in field_tups %}
>>>>>>> 8fadd67b
        <p><strong>{{ pair.0 }}</strong> : {{ pair.1 }}</p>
    {% endfor %}
    
    {% if source_trait.sourceencodedvalue_set.all %}
        <h3>Encoded Values</h3>
        <table class="table table-nonfluid table-condensed table-sm table-striped">
            <tr>
                <th>Category</th>
                <th>Value</th>
            </tr>
            {% for ev in source_trait.sourceencodedvalue_set.all %}
                <tr>
                    <td>{{ ev.category }}</td>
                    <td>{{ ev.value }}</td>
                </tr>
            {% endfor %}
        </table>
    {% endif %}
{% endblock %}<|MERGE_RESOLUTION|>--- conflicted
+++ resolved
@@ -6,13 +6,9 @@
 
 {% block content %}
     <h2>Source Trait Data Information</h2>
-<<<<<<< HEAD
+    <p><strong>See this trait at dbGaP:</strong> <a target="_blank" href="{{ source_trait.get_dbgap_link }}">{{source_trait.phv_string}}</a></p>
+
     {% for pair in source_trait.detail_iter %}
-=======
-
-    <p><strong>See this trait at dbGaP:</strong> <a target="_blank" href="{{ source_trait.get_dbgap_link }}">{{source_trait.phv_string}}</a></p>
-    {% for pair in field_tups %}
->>>>>>> 8fadd67b
         <p><strong>{{ pair.0 }}</strong> : {{ pair.1 }}</p>
     {% endfor %}
     
