"""
Utility functions, to be used across the entire project. After suggestion from
Two Scoops of Django 1.8.
"""

import exrex

from django.contrib.auth import get_user_model
from django.core.urlresolvers import reverse, RegexURLResolver, RegexURLPattern
from django.test import TestCase, Client

from .factories import UserFactory, SuperUserFactory, USER_FACTORY_PASSWORD

User = get_user_model()


def collect_all_urls(urlpatterns):
    """Returns sample urls for views in app"""
    url_list = []
    for root_pattern in urlpatterns:
        # first pattern is iterable, hence 1 element list
        find_all_urls([root_pattern], [], url_list)
    return url_list

def find_all_urls(root_patterns, parents, url_list):
    """Produce a url based on a pattern"""
    for url in root_patterns:
        regex_string = url.regex.pattern
        if isinstance(url, RegexURLResolver):
            # print('Parent: ',regex_string)
            parents.append(next(exrex.generate(regex_string, limit=1)))
            find_all_urls(url.url_patterns, parents, url_list) # call this function recursively
        elif isinstance(url, RegexURLPattern):
            url_list.append(''.join(parents) + next(exrex.generate(regex_string, limit=1)))


class ViewsAutoLoginTestCase(TestCase):
    """TestCase to use for accessing views that require user login.
    
    Creates a user and logs them into the site, allowing access to the @login_required
    (or LoginRequiredMixin) views. Mostly used in test_views.py scripts.
    """
    
    def setUp(self):
        super(ViewsAutoLoginTestCase, self).setUp()

        self.client = Client()
<<<<<<< HEAD
        self.user_password = USER_FACTORY_PASSWORD
        self.user = UserFactory.create()
        self.client.login(username=self.user.email, password=self.user_password)


class ViewsSuperuserLoginTestCase(TestCase):
    """TestCase to use for accessing views that require Superuser login.
    
    Creates a superuser and logs them into the site.
    """
    
    def setUp(self):
        super(ViewsSuperuserLoginTestCase, self).setUp()

        self.client = Client()
        self.user_password = USER_FACTORY_PASSWORD
        self.user = SuperUserFactory.create()
        self.client.login(username=self.user.email, password=self.user_password)
=======
        self.user = User.objects.create_user('unit@test.com', 'passwd')
        self.client.login(email='unit@test.com', password='passwd')
        
        
class LoginRequiredTestCase(TestCase):
    """Tests all views in this app that they are using login_required"""

    def assert_redirect_all_urls(self, urlpatterns, pattern_root):
        """Use this in a subclass to ensure all urls from urlpatterns redirect to login."""
        url_list = collect_all_urls(urlpatterns)
        for url in url_list:
            full_url = '/' + pattern_root + '/' + url
            print('URL: ', full_url)
            response = self.client.get(full_url)
            # print (response)
            self.assertRedirects(response, reverse('login') + '?next=' + full_url)
>>>>>>> 80afeaa4
<|MERGE_RESOLUTION|>--- conflicted
+++ resolved
@@ -45,7 +45,6 @@
         super(ViewsAutoLoginTestCase, self).setUp()
 
         self.client = Client()
-<<<<<<< HEAD
         self.user_password = USER_FACTORY_PASSWORD
         self.user = UserFactory.create()
         self.client.login(username=self.user.email, password=self.user_password)
@@ -63,11 +62,7 @@
         self.client = Client()
         self.user_password = USER_FACTORY_PASSWORD
         self.user = SuperUserFactory.create()
-        self.client.login(username=self.user.email, password=self.user_password)
-=======
-        self.user = User.objects.create_user('unit@test.com', 'passwd')
-        self.client.login(email='unit@test.com', password='passwd')
-        
+        self.client.login(username=self.user.email, password=self.user_password)        
         
 class LoginRequiredTestCase(TestCase):
     """Tests all views in this app that they are using login_required"""
@@ -80,5 +75,4 @@
             print('URL: ', full_url)
             response = self.client.get(full_url)
             # print (response)
-            self.assertRedirects(response, reverse('login') + '?next=' + full_url)
->>>>>>> 80afeaa4
+            self.assertRedirects(response, reverse('login') + '?next=' + full_url)