"""Tests of models for the tags app."""

from django.core.exceptions import ValidationError
from django.db.models.query import QuerySet
from django.db.utils import IntegrityError
from django.test import TestCase

from core.exceptions import DeleteNotAllowedError
from core.factories import UserFactory
# from core.utils import UserLoginTestCase
from trait_browser.factories import SourceTraitFactory, StudyFactory
from trait_browser.models import SourceTrait

from . import factories
from . import models


class TagTest(TestCase):
    model = models.Tag
    model_factory = factories.TagFactory

    def setUp(self):
        self.user = UserFactory.create()
        self.model_args = {'title': 'hdl', 'description': 'high density lipoprotein cholesterol',
                           'instructions': 'fill this out carefully', 'creator': self.user}

    def test_model_saving(self):
        """Creation using the model constructor and .save() works."""
        instance = self.model(**self.model_args)
        instance.save()
        self.assertIsInstance(instance, self.model)

    def test_model_factory(self):
        """Creation using the model factory."""
        instance = self.model_factory.create()
        self.assertIsInstance(self.model_factory._meta.model.objects.get(pk=instance.pk),
                              self.model_factory._meta.model)

    def test_printing(self):
        """The custom __str__ method returns a string."""
        instance = self.model_factory.create()
        self.assertIsInstance(instance.__str__(), str)

    def test_unique_lower_title(self):
        """Saving a new object with a non-unique lower_title fails."""
        instance = self.model(**self.model_args)
        instance.save()
        model_args2 = self.model_args.copy()
        model_args2['title'] = self.model_args['title'].upper()
        instance2 = self.model(**model_args2)
        with self.assertRaises(IntegrityError):
            instance2.save()

    def test_lower_title_updates(self):
        """Changing the title of an existing Tag object correctly updates lower_title."""
        instance = self.model(**self.model_args)
        instance.save()
        new_title = 'koo6mooYa2ga'
        self.assertNotEqual(new_title, instance.title)
        instance.title = new_title
        instance.save()
        self.assertEqual(instance.title, new_title)
        self.assertEqual(instance.lower_title, new_title.lower())

    def test_trailing_spaces_in_title(self):
        """Trailing spaces in the title aren't counted for uniqueness of lower_title."""
        instance = self.model(**self.model_args)
        instance.save()
        model_args2 = self.model_args.copy()
        model_args2['title'] = self.model_args['title'] + '  '
        instance2 = self.model(**model_args2)
        with self.assertRaises(IntegrityError):
            instance2.save()

    def test_leading_spaces_in_title(self):
        """Leading spaces in the title aren't counted for uniqueness of lower_title."""
        instance = self.model(**self.model_args)
        instance.save()
        model_args2 = self.model_args.copy()
        model_args2['title'] = '  ' + self.model_args['title']
        instance2 = self.model(**model_args2)
        with self.assertRaises(IntegrityError):
            instance2.save()

    def test_get_absolute_url(self):
        """get_absolute_url function doesn't fail."""
        instance = self.model_factory.create()
        url = instance.get_absolute_url()
        # Just test that this function works.

    def test_add_m2m_adds_traits(self):
        """Creating the M2M TaggedTrait object adds a trait to tag.traits manager."""
        trait = SourceTraitFactory.create()
        tag = factories.TagFactory.create()
        tagged_trait = models.TaggedTrait(trait=trait, tag=tag, creator=self.user)
        tagged_trait.save()
        self.assertIn(trait, tag.all_traits.all())

    def test_archived_traits_and_non_archived_traits(self):
        """Archived traits and non archived traits linked to the tag are where they should be."""
        tag = factories.TagFactory.create()
        archived = factories.TaggedTraitFactory.create(archived=True, tag=tag)
        non_archived = factories.TaggedTraitFactory.create(archived=False, tag=tag)
        self.assertIn(archived.trait, tag.all_traits.all())
        self.assertIn(non_archived.trait, tag.all_traits.all())
        self.assertIn(archived.trait, tag.archived_traits)
        self.assertIn(non_archived.trait, tag.non_archived_traits)
        self.assertNotIn(archived.trait, tag.non_archived_traits)
        self.assertNotIn(non_archived.trait, tag.archived_traits)

    def test_archived_traits_and_non_archived_traits_are_querysets(self):
        """The properties archived_traits and non_archived_traits are QuerySets."""
        # These need to be querysets to behave similarly to tag.traits and trait.tag_set.
        tag = factories.TagFactory.create()
        archived = factories.TaggedTraitFactory.create(archived=True, tag=tag)
        non_archived = factories.TaggedTraitFactory.create(archived=False, tag=tag)
        self.assertIsInstance(tag.archived_traits, QuerySet)
        self.assertIsInstance(tag.non_archived_traits, QuerySet)

    def test_multiple_archived_traits(self):
        """Archived tagged traits show up in the archived_trait property with multiple tagged traits of each type."""
        tag = factories.TagFactory.create()
        archived = factories.TaggedTraitFactory.create_batch(5, archived=True, tag=tag)
        non_archived = factories.TaggedTraitFactory.create_batch(6, archived=False, tag=tag)
        for tagged_trait in archived:
            self.assertIn(tagged_trait.trait, tag.all_traits.all())
            self.assertIn(tagged_trait.trait, tag.archived_traits)
            self.assertNotIn(tagged_trait.trait, tag.non_archived_traits)
        self.assertEqual(len(archived), tag.archived_traits.count())

    def test_multiple_non_archived_traits(self):
        """Non-archived tagged traits show up in the non_archived_trait property with multiple of each type."""
        tag = factories.TagFactory.create()
        archived = factories.TaggedTraitFactory.create_batch(5, archived=True, tag=tag)
        non_archived = factories.TaggedTraitFactory.create_batch(6, archived=False, tag=tag)
        for tagged_trait in non_archived:
            self.assertIn(tagged_trait.trait, tag.all_traits.all())
            self.assertIn(tagged_trait.trait, tag.non_archived_traits)
            self.assertNotIn(tagged_trait.trait, tag.archived_traits)
        self.assertEqual(len(non_archived), tag.non_archived_traits.count())

    def test_traits(self):
        """Test the method to get all of the tag's linked traits."""
        tag = factories.TagFactory.create()
        tagged_traits = factories.TaggedTraitFactory.create_batch(10, tag=tag)
        self.assertListEqual(list(SourceTrait.objects.all()), list(tag.all_traits.all()))


class StudyGetAllTaggedTraitsTest(TestCase):

    def setUp(self):
        self.study = StudyFactory.create()
        self.tagged_traits = factories.TaggedTraitFactory.create_batch(
            10, trait__source_dataset__source_study_version__study=self.study)

    def test_get_all_tagged_traits(self):
        """Returns the correct set of tagged traits for a study."""
        self.assertEqual(list(self.study.get_all_tagged_traits()), self.tagged_traits)

    def test_get_all_tagged_traits_empty(self):
        """Returns an empty queryset when a study has no tagged traits."""
        models.TaggedTrait.objects.all().delete()
        self.assertEqual(list(self.study.get_all_tagged_traits()), [])

    def test_get_all_tagged_traits_two_studies(self):
        """Returns the correct set of tagged traits for a study, when other studies and tagged traits exist."""
        another_study = StudyFactory.create()
        more_tagged_traits = factories.TaggedTraitFactory.create_batch(
            10, trait__source_dataset__source_study_version__study=another_study)
        self.assertEqual(list(self.study.get_all_tagged_traits()), self.tagged_traits)
        self.assertEqual(list(another_study.get_all_tagged_traits()), more_tagged_traits)

    def test_get_all_traits_tagged_count(self):
        """Returns the correct number of tagged traits for a study."""
        self.assertEqual(self.study.get_all_traits_tagged_count(), len(self.tagged_traits))

    def test_get_all_traits_tagged_count_empty(self):
        """Returns 0 when a study has no tagged traits."""
        models.TaggedTrait.objects.all().delete()
        self.assertEqual(self.study.get_all_traits_tagged_count(), 0)

    def test_get_all_traits_tagged_count_two_studies(self):
        """Returns the correct set of tagged traits for a study, when other studies and tagged traits exist."""
        another_study = StudyFactory.create()
        more_tagged_traits = factories.TaggedTraitFactory.create_batch(
            10, trait__source_dataset__source_study_version__study=another_study)
        self.assertEqual(self.study.get_all_traits_tagged_count(), len(self.tagged_traits))
        self.assertEqual(another_study.get_all_traits_tagged_count(), len(more_tagged_traits))

    def test_get_all_traits_tagged_count_multiple_tags_per_trait(self):
        """Returns the correct number of tagged traits for a study when a trait has multiple tags."""
        trait = self.tagged_traits[0].trait
        unused_tags = models.Tag.objects.exclude(pk=self.tagged_traits[0].tag.pk)
        tag1 = unused_tags[0]
        tag2 = unused_tags[1]
        factories.TaggedTraitFactory.create(tag=tag1, trait=trait)
        factories.TaggedTraitFactory.create(tag=tag2, trait=trait)
        self.assertEqual(self.study.get_all_traits_tagged_count(), SourceTrait.objects.count())

    def test_get_all_tags_count(self):
        """Returns the correct number of tags for a study."""
        self.assertEqual(self.study.get_all_tags_count(), models.Tag.objects.all().count())

    def test_get_all_tags_count_none(self):
        """Returns the correct number of tags for a study when there are none."""
        models.TaggedTrait.objects.all().delete()
        self.assertEqual(self.study.get_all_tags_count(), 0)

    def test_get_all_tags_count_no_tags(self):
        """Returns the correct number of tags for a study when there are none."""
        models.TaggedTrait.objects.all().delete()
        models.Tag.objects.all().delete()
        self.assertEqual(self.study.get_all_tags_count(), 0)

    def test_get_all_tags_count_two_studies(self):
        """Returns the correct number of tags for a study."""
        another_study = StudyFactory.create()
        more_tagged_traits = factories.TaggedTraitFactory.create_batch(
            10, trait__source_dataset__source_study_version__study=another_study)
        self.assertEqual(self.study.get_all_tags_count(), len(self.tagged_traits))
        self.assertEqual(another_study.get_all_tags_count(), len(more_tagged_traits))


class StudyGetArchivedTaggedTraitsTest(TestCase):

    def setUp(self):
        self.study = StudyFactory.create()
        self.archived_tagged_traits = factories.TaggedTraitFactory.create_batch(
            5, trait__source_dataset__source_study_version__study=self.study, archived=True)
        self.non_archived_tagged_traits = factories.TaggedTraitFactory.create_batch(
            4, trait__source_dataset__source_study_version__study=self.study, archived=False)

    def test_get_archived_tagged_traits(self):
        """Returns the correct set of tagged traits for a study."""
        self.assertEqual(list(self.study.get_archived_tagged_traits()), self.archived_tagged_traits)

    def test_get_archived_tagged_traits_empty(self):
        """Returns an empty queryset when a study has no tagged traits."""
        models.TaggedTrait.objects.all().hard_delete()
        self.assertEqual(list(self.study.get_archived_tagged_traits()), [])

    def test_get_archived_tagged_traits_two_studies(self):
        """Returns the correct set of tagged traits for a study, when other studies and tagged traits exist."""
        another_study = StudyFactory.create()
        more_tagged_traits = factories.TaggedTraitFactory.create_batch(
            10, trait__source_dataset__source_study_version__study=another_study, archived=True)
        self.assertEqual(list(self.study.get_archived_tagged_traits()), self.archived_tagged_traits)

    def test_get_archived_traits_tagged_count(self):
        """Returns the correct number of tagged traits for a study."""
        self.assertEqual(self.study.get_archived_traits_tagged_count(), len(self.archived_tagged_traits))

    def test_get_archived_traits_tagged_count_empty(self):
        """Returns 0 when a study has no archived tagged traits."""
        models.TaggedTrait.objects.archived().hard_delete()
        self.assertEqual(self.study.get_archived_traits_tagged_count(), 0)

    def test_get_archived_traits_tagged_count_two_studies(self):
        """Returns the correct set of tagged traits for a study, when other studies and tagged traits exist."""
        another_study = StudyFactory.create()
        more_tagged_traits = factories.TaggedTraitFactory.create_batch(
            10, trait__source_dataset__source_study_version__study=another_study, archived=True)
        self.assertEqual(self.study.get_archived_traits_tagged_count(), len(self.archived_tagged_traits))

    def test_get_archived_traits_tagged_count_multiple_tags_per_trait(self):
        """Returns the correct number of tagged traits for a study when a trait has multiple tags."""
        models.TaggedTrait.objects.all().hard_delete()
        trait = SourceTraitFactory.create(source_dataset__source_study_version__study=self.study)
        tags = factories.TagFactory.create_batch(2)
        factories.TaggedTraitFactory.create(tag=tags[0], trait=trait, archived=True)
        factories.TaggedTraitFactory.create(tag=tags[1], trait=trait, archived=True)
        self.assertEqual(self.study.get_archived_traits_tagged_count(), 1)

    def test_get_archived_tags_count(self):
        """Returns the correct number of tags for a study."""
        self.assertEqual(self.study.get_archived_tags_count(), len(self.archived_tagged_traits))

    def test_get_archived_tags_count_none(self):
        """Returns the correct number of archived tags for a study when there are none."""
        models.TaggedTrait.objects.archived().hard_delete()
        self.assertEqual(self.study.get_archived_tags_count(), 0)

    def test_get_archived_tags_count_no_tags(self):
        """Returns the correct number of archived tags for a study when there are none."""
        models.TaggedTrait.objects.archived().hard_delete()
        self.assertEqual(self.study.get_archived_tags_count(), 0)

    def test_get_archived_tags_count_two_studies(self):
        """Returns the correct number of tags for a study."""
        another_study = StudyFactory.create()
        more_tagged_traits = factories.TaggedTraitFactory.create_batch(
            6, trait__source_dataset__source_study_version__study=another_study, archived=True)
        self.assertEqual(self.study.get_archived_tags_count(), len(self.archived_tagged_traits))


class StudyGetNonArchivedTaggedTraitsTest(TestCase):

    def setUp(self):
        self.study = StudyFactory.create()
        self.archived_tagged_traits = factories.TaggedTraitFactory.create_batch(
            5, trait__source_dataset__source_study_version__study=self.study, archived=True)
        self.non_archived_tagged_traits = factories.TaggedTraitFactory.create_batch(
            4, trait__source_dataset__source_study_version__study=self.study, archived=False)

    def test_get_non_archived_tagged_traits(self):
        """Returns the correct set of tagged traits for a study."""
        self.assertEqual(list(self.study.get_non_archived_tagged_traits()), self.non_archived_tagged_traits)

    def test_get_non_archived_tagged_traits_empty(self):
        """Returns an empty queryset when a study has no tagged traits."""
        models.TaggedTrait.objects.all().hard_delete()
        self.assertEqual(list(self.study.get_non_archived_tagged_traits()), [])

    def test_get_non_archived_tagged_traits_two_studies(self):
        """Returns the correct set of tagged traits for a study, when other studies and tagged traits exist."""
        another_study = StudyFactory.create()
        more_tagged_traits = factories.TaggedTraitFactory.create_batch(
            10, trait__source_dataset__source_study_version__study=another_study, archived=True)
        self.assertEqual(list(self.study.get_non_archived_tagged_traits()), self.non_archived_tagged_traits)

    def test_get_non_archived_traits_tagged_count(self):
        """Returns the correct number of tagged traits for a study."""
        self.assertEqual(self.study.get_non_archived_traits_tagged_count(), len(self.non_archived_tagged_traits))

    def test_get_non_archived_traits_tagged_count_empty(self):
        """Returns 0 when a study has no archived tagged traits."""
        models.TaggedTrait.objects.non_archived().hard_delete()
        self.assertEqual(self.study.get_non_archived_traits_tagged_count(), 0)

    def test_get_non_archived_traits_tagged_count_two_studies(self):
        """Returns the correct set of tagged traits for a study, when other studies and tagged traits exist."""
        another_study = StudyFactory.create()
        more_tagged_traits = factories.TaggedTraitFactory.create_batch(
            10, trait__source_dataset__source_study_version__study=another_study, archived=True)
        self.assertEqual(self.study.get_non_archived_traits_tagged_count(), len(self.non_archived_tagged_traits))

    def test_get_non_archived_traits_tagged_count_multiple_tags_per_trait(self):
        """Returns the correct number of tagged traits for a study when a trait has multiple tags."""
        models.TaggedTrait.objects.all().hard_delete()
        trait = SourceTraitFactory.create(source_dataset__source_study_version__study=self.study)
        tags = factories.TagFactory.create_batch(2)
        factories.TaggedTraitFactory.create(tag=tags[0], trait=trait, archived=False)
        factories.TaggedTraitFactory.create(tag=tags[1], trait=trait, archived=False)
        self.assertEqual(self.study.get_non_archived_traits_tagged_count(), 1)

    def test_get_non_archived_tags_count(self):
        """Returns the correct number of tags for a study."""
        self.assertEqual(self.study.get_non_archived_tags_count(), len(self.non_archived_tagged_traits))

    def test_get_non_archived_tags_count_none(self):
        """Returns the correct number of archived tags for a study when there are none."""
        models.TaggedTrait.objects.non_archived().hard_delete()
        self.assertEqual(self.study.get_non_archived_tags_count(), 0)

    def test_get_non_archived_tags_count_no_tags(self):
        """Returns the correct number of archived tags for a study when there are none."""
        models.TaggedTrait.objects.non_archived().hard_delete()
        self.assertEqual(self.study.get_non_archived_tags_count(), 0)

    def test_get_non_archived_tags_count_two_studies(self):
        """Returns the correct number of tags for a study."""
        another_study = StudyFactory.create()
        more_tagged_traits = factories.TaggedTraitFactory.create_batch(
            6, trait__source_dataset__source_study_version__study=another_study, archived=True)
        self.assertEqual(self.study.get_non_archived_tags_count(), len(self.non_archived_tagged_traits))


class TaggedTraitTest(TestCase):
    model = models.TaggedTrait
    model_factory = factories.TaggedTraitFactory

    def setUp(self):
        self.user = UserFactory.create()
        self.tag = factories.TagFactory.create()
        self.trait = SourceTraitFactory.create()
        self.model_args = {'trait': self.trait, 'tag': self.tag, 'creator': self.user}

    def test_model_saving(self):
        """Creation using the model constructor and .save() works."""
        instance = self.model(**self.model_args)
        instance.save()
        self.assertIsInstance(instance, self.model)

    def test_model_factory(self):
        """Creation using the model factory."""
        instance = self.model_factory.create()
        self.assertIsInstance(self.model_factory._meta.model.objects.get(pk=instance.pk),
                              self.model_factory._meta.model)

    def test_printing(self):
        """The custom __str__ method returns a string."""
        instance = self.model_factory.create()
        self.assertIsInstance(instance.__str__(), str)

    def test_unique_together(self):
        """Adding the same tag and trait combination doesn't work."""
        tagged_trait = factories.TaggedTraitFactory.create(tag=self.tag, trait=self.trait)
        duplicate = factories.TaggedTraitFactory.build(tag=self.tag, trait=self.trait)
        with self.assertRaises(ValidationError):
            duplicate.full_clean()

    def test_non_archived_queryset_count(self):
        """non_archived() queryset method returns correct number of tagged traits."""
        n_archived = 12
        n_non_archived = 16
        archived_taggedtraits = self.model_factory.create_batch(n_archived, archived=True)
        non_archived_taggedtraits = self.model_factory.create_batch(n_non_archived, archived=False)
        retrieved_queryset = self.model.objects.non_archived()
        self.assertEqual(n_non_archived, retrieved_queryset.count())

    def test_non_archived_queryset_no_archived(self):
        """non_archived() queryset method does not return archived tagged traits."""
        n_archived = 3
        n_non_archived = 4
        archived_taggedtraits = self.model_factory.create_batch(n_archived, archived=True)
        non_archived_taggedtraits = self.model_factory.create_batch(n_non_archived, archived=False)
        retrieved_queryset = self.model.objects.non_archived()
        for archivedtt in archived_taggedtraits:
            self.assertNotIn(archivedtt, retrieved_queryset)
        self.assertEqual(n_non_archived, retrieved_queryset.count())

    def test_archive_unarchived_taggedtrait(self):
        """Archive method sets an unarchived taggedtrait to archived."""
        taggedtrait = self.model(archived=False, **self.model_args)
        taggedtrait.save()
        taggedtrait.archive()
        self.assertIn(taggedtrait, models.TaggedTrait.objects.archived())

    def test_unarchive_archived_taggedtrait(self):
        """Archive method sets an unarchived taggedtrait to archived."""
        taggedtrait = self.model(archived=True, **self.model_args)
        taggedtrait.save()
        taggedtrait.unarchive()
        self.assertIn(taggedtrait, models.TaggedTrait.objects.non_archived())

    def test_archive_archived_taggedtrait(self):
        """Archive method sets an unarchived taggedtrait to archived."""
        taggedtrait = self.model(archived=True, **self.model_args)
        taggedtrait.save()
        taggedtrait.archive()
        self.assertIn(taggedtrait, models.TaggedTrait.objects.archived())

    def test_unarchive_unarchived_taggedtrait(self):
        """Archive method sets an unarchived taggedtrait to archived."""
        taggedtrait = self.model(archived=False, **self.model_args)
        taggedtrait.save()
        taggedtrait.unarchive()
        self.assertIn(taggedtrait, models.TaggedTrait.objects.non_archived())

    def test_unreviewed_queryset_method(self):
        """Only TaggedTraits that have not been reviewed are returned by the .unreviewed() filter."""
        tagged_trait_unreviewed = factories.TaggedTraitFactory.create()
        tagged_trait_followup = factories.TaggedTraitFactory.create()
        factories.DCCReviewFactory.create(tagged_trait=tagged_trait_followup, status=models.DCCReview.STATUS_FOLLOWUP)
        tagged_trait_confirmed = factories.TaggedTraitFactory.create()
        factories.DCCReviewFactory.create(tagged_trait=tagged_trait_confirmed,
                                          status=models.DCCReview.STATUS_CONFIRMED)
        qs = models.TaggedTrait.objects.unreviewed()
        self.assertTrue(tagged_trait_unreviewed in qs)
        self.assertFalse(tagged_trait_followup in qs)
        self.assertFalse(tagged_trait_confirmed in qs)

    def test_need_followup_queryset_method(self):
        """Only TaggedTraits that need study followup are returned by the .needs_followup() filter."""
        tagged_trait_unreviewed = factories.TaggedTraitFactory.create()
        tagged_trait_followup = factories.TaggedTraitFactory.create()
        factories.DCCReviewFactory.create(tagged_trait=tagged_trait_followup, status=models.DCCReview.STATUS_FOLLOWUP)
        tagged_trait_confirmed = factories.TaggedTraitFactory.create()
        factories.DCCReviewFactory.create(tagged_trait=tagged_trait_confirmed,
                                          status=models.DCCReview.STATUS_CONFIRMED)
        qs = models.TaggedTrait.objects.need_followup()
        self.assertTrue(tagged_trait_followup in qs)
        self.assertFalse(tagged_trait_unreviewed in qs)
        self.assertFalse(tagged_trait_confirmed in qs)

    def test_need_followup_queryset_method_with_study_response(self):
        """A TaggedTrait with a StudyResponse appears in the needs_followup() queryset."""
        tagged_trait = factories.TaggedTraitFactory.create()
        dcc_review = factories.DCCReviewFactory.create(tagged_trait=tagged_trait,
                                                       status=models.DCCReview.STATUS_FOLLOWUP)
        factories.StudyResponseFactory.create(dcc_review=dcc_review)
        qs = models.TaggedTrait.objects.need_followup()
        self.assertEqual(qs.count(), 1)
        self.assertIn(tagged_trait, qs)

    def test_get_absolute_url(self):
        """get_absolute_url function doesn't fail."""
        instance = self.model_factory.create()
        url = instance.get_absolute_url()
        # Just test that this function works.


class TaggedTraitDeleteTest(TestCase):
    """Tests of the overridden delete method for the TaggedTrait model."""

    model = models.TaggedTrait
    model_factory = factories.TaggedTraitFactory

    def setUp(self):
        self.user = UserFactory.create()
        self.tag = factories.TagFactory.create()
        self.trait = SourceTraitFactory.create()
        self.model_args = {'trait': self.trait, 'tag': self.tag, 'creator': self.user}

    # Tests of the overridden delete().
    def test_delete_archives_reviewed_needfollowup_taggedtrait(self):
        """Archives a reviewed taggedtrait with status need_followup."""
        tagged_trait = self.model_factory.create(**self.model_args)
<<<<<<< HEAD
        factories.DCCReviewFactory.create(tagged_trait=tagged_trait, status=models.DCCReview.STATUS_FOLLOWUP)
        with self.assertRaises(DeleteNotAllowedError):
            tagged_trait.delete()
        tagged_trait.refresh_from_db()
=======
        factories.DCCReviewFactory.create(tagged_trait=tagged_trait, status=models.DCCReview.STATUS_FOLLOWUP,
                                          comment='foo')
        tagged_trait.delete()
        self.assertIn(tagged_trait, models.TaggedTrait.objects.archived())
>>>>>>> 55d0b48f

    def test_delete_raises_error_reviewed_confirmed_taggedtrait(self):
        """Raises an error for a reviewed taggedtrait with status confirmed."""
        tagged_trait = self.model_factory.create(**self.model_args)
        factories.DCCReviewFactory.create(tagged_trait=tagged_trait, status=models.DCCReview.STATUS_CONFIRMED)
        with self.assertRaises(DeleteNotAllowedError):
            tagged_trait.delete()
        self.assertIn(tagged_trait, models.TaggedTrait.objects.non_archived())

    def test_delete_hard_deletes_unreviewed_taggedtrait(self):
        """Hard deletes an unreviewed taggedtrait."""
        tagged_trait = self.model_factory.create(**self.model_args)
        tagged_trait.delete()
        self.assertNotIn(tagged_trait, models.TaggedTrait.objects.all())

    # Tests of hard_delete().
    def test_hard_delete_need_followup(self):
        """Deletes a need_followup tagged trait."""
        tagged_trait = self.model_factory.create(**self.model_args)
        factories.DCCReviewFactory.create(tagged_trait=tagged_trait, status=models.DCCReview.STATUS_FOLLOWUP)
        tagged_trait.hard_delete()
        self.assertNotIn(tagged_trait, models.TaggedTrait.objects.all())

    def test_hard_delete_confirmed(self):
        """Deletes a confirmed tagged trait."""
        tagged_trait = self.model_factory.create(**self.model_args)
        factories.DCCReviewFactory.create(tagged_trait=tagged_trait, status=models.DCCReview.STATUS_CONFIRMED)
        tagged_trait.hard_delete()
        self.assertNotIn(tagged_trait, models.TaggedTrait.objects.all())

    def test_hard_delete_unreviewed(self):
        """Deletes an unreviewed tagged trait."""
        tagged_trait = self.model_factory.create(**self.model_args)
        tagged_trait.hard_delete()
        self.assertNotIn(tagged_trait, models.TaggedTrait.objects.all())

    # Tests of the queryset delete().
    def test_queryset_delete_unreviewed(self):
        """Deletes all unreviewed tagged traits."""
        unreviewed = factories.TaggedTraitFactory.create_batch(5)
        models.TaggedTrait.objects.all().delete()
        self.assertEqual(models.TaggedTrait.objects.count(), 0)
<<<<<<< HEAD

    def test_queryset_delete_with_one_reviewed_tagged_trait_followup(self):
        """The TaggedTrait queryset method does not delete anything if any tagged traits are reviewed."""
        tagged_traits = factories.TaggedTraitFactory.create_batch(5)
        tagged_trait_to_review = tagged_traits[1]
        factories.DCCReviewFactory.create(tagged_trait=tagged_trait_to_review, status=models.DCCReview.STATUS_FOLLOWUP)
=======
        self.assertEqual(models.TaggedTrait.objects.archived().count(), 0)
        self.assertEqual(models.TaggedTrait.objects.non_archived().count(), 0)

    def test_queryset_delete_needs_followup(self):
        """Archives all need_followup tagged traits."""
        dcc_reviews = factories.DCCReviewFactory.create_batch(5, comment='foo',
                                                              status=models.DCCReview.STATUS_FOLLOWUP)
        needs_followup = models.TaggedTrait.objects.all()
        n_needs_followup = needs_followup.count()
        models.TaggedTrait.objects.all().delete()
        self.assertEqual(models.TaggedTrait.objects.count(), n_needs_followup)
        self.assertEqual(models.TaggedTrait.objects.archived().count(), n_needs_followup)
        self.assertEqual(models.TaggedTrait.objects.non_archived().count(), 0)
        self.assertEqual(list(models.TaggedTrait.objects.need_followup().values_list('archived', flat=True)),
                         [True] * n_needs_followup)

    def test_queryset_delete_confirmed(self):
        """Gives an error for confirmed tagged traits."""
        dcc_reviews = factories.DCCReviewFactory.create_batch(5, status=models.DCCReview.STATUS_CONFIRMED)
        confirmed = models.TaggedTrait.objects.all()
        n_confirmed = confirmed.count()
>>>>>>> 55d0b48f
        with self.assertRaises(DeleteNotAllowedError):
            models.TaggedTrait.objects.all().delete()
        self.assertEqual(models.TaggedTrait.objects.count(), n_confirmed)
        self.assertEqual(models.TaggedTrait.objects.archived().count(), 0)
        self.assertEqual(models.TaggedTrait.objects.non_archived().count(), n_confirmed)
        self.assertEqual(list(models.TaggedTrait.objects.confirmed().values_list('archived', flat=True)),
                         [False] * n_confirmed)

    def test_queryset_delete_needs_followup_and_unreviewed(self):
        """Archives need_followup and deletes unreviewed tagged traits."""
        dcc_reviews = factories.DCCReviewFactory.create_batch(5, comment='foo',
                                                              status=models.DCCReview.STATUS_FOLLOWUP)
        needs_followup = models.TaggedTrait.objects.all()
        n_needs_followup = needs_followup.count()
        unreviewed = factories.TaggedTraitFactory.create_batch(4)
        unreviewed = models.TaggedTrait.objects.unreviewed()
        n_unreviewed = unreviewed.count()
        models.TaggedTrait.objects.all().delete()
        self.assertEqual(models.TaggedTrait.objects.count(), n_needs_followup)
        self.assertEqual(models.TaggedTrait.objects.archived().count(), n_needs_followup)
        self.assertEqual(models.TaggedTrait.objects.non_archived().count(), 0)
        self.assertEqual(list(models.TaggedTrait.objects.need_followup().values_list('archived', flat=True)),
                         [True] * n_needs_followup)

    def test_queryset_delete_needs_followup_and_unreviewed_and_confirmed(self):
        """Archives need_followup and deletes unreviewed tagged traits. Raises an error for confirmed."""
        unreviewed = factories.TaggedTraitFactory.create_batch(5)
        dcc_reviews = factories.DCCReviewFactory.create_batch(4, comment='foo',
                                                              status=models.DCCReview.STATUS_FOLLOWUP)
        confirmed_dcc_reviews = factories.DCCReviewFactory.create_batch(3, status=models.DCCReview.STATUS_CONFIRMED)
        unreviewed = models.TaggedTrait.objects.unreviewed()
        confirmed = models.TaggedTrait.objects.confirmed()
        needs_followup = models.TaggedTrait.objects.need_followup()
        n_needs_followup = needs_followup.count()
        n_unreviewed = unreviewed.count()
        n_confirmed = confirmed.count()
        with self.assertRaises(DeleteNotAllowedError):
            models.TaggedTrait.objects.all().delete()
<<<<<<< HEAD
        self.assertEqual(models.TaggedTrait.objects.count(), 5)

    def test_queryset_delete_with_multiple_reviewed_tagged_traits(self):
        """The TaggedTrait queryset method does not delete anything if any tagged traits are reviewed."""
        tagged_traits = factories.TaggedTraitFactory.create_batch(5)
        factories.DCCReviewFactory.create(tagged_trait=tagged_traits[1],
                                          status=models.DCCReview.STATUS_CONFIRMED)
        factories.DCCReviewFactory.create(tagged_trait=tagged_traits[3], status=models.DCCReview.STATUS_FOLLOWUP)
=======
        self.assertEqual(models.TaggedTrait.objects.count(), n_needs_followup + n_confirmed + n_unreviewed)
        self.assertEqual(models.TaggedTrait.objects.archived().count(), 0)
        self.assertEqual(models.TaggedTrait.objects.non_archived().count(),
                         n_needs_followup + n_confirmed + n_unreviewed)
        self.assertEqual(list(models.TaggedTrait.objects.all().values_list('archived', flat=True)),
                         [False] * models.TaggedTrait.objects.count())

    def test_queryset_delete_unreviewed_and_confirmed(self):
        """Deletes unreviewed tagged traits. Raises an error for confirmed."""
        unreviewed = factories.TaggedTraitFactory.create_batch(5)
        dcc_reviews = factories.DCCReviewFactory.create_batch(4, comment='foo',
                                                              status=models.DCCReview.STATUS_FOLLOWUP)
        confirmed_dcc_reviews = factories.DCCReviewFactory.create_batch(3, status=models.DCCReview.STATUS_CONFIRMED)
        unreviewed = models.TaggedTrait.objects.unreviewed()
        confirmed = models.TaggedTrait.objects.confirmed()
        needs_followup = models.TaggedTrait.objects.need_followup()
        n_needs_followup = needs_followup.count()
        n_unreviewed = unreviewed.count()
        n_confirmed = confirmed.count()
>>>>>>> 55d0b48f
        with self.assertRaises(DeleteNotAllowedError):
            models.TaggedTrait.objects.all().delete()
        self.assertEqual(models.TaggedTrait.objects.count(), n_needs_followup + n_confirmed + n_unreviewed)
        self.assertEqual(models.TaggedTrait.objects.archived().count(), 0)
        self.assertEqual(models.TaggedTrait.objects.non_archived().count(),
                         n_needs_followup + n_confirmed + n_unreviewed)
        self.assertEqual(list(models.TaggedTrait.objects.all().values_list('archived', flat=True)),
                         [False] * models.TaggedTrait.objects.count())

    def test_queryset_delete_needs_followup_and_confirmed(self):
        """Archives need_followup and raises an error for confirmed."""
        dcc_reviews = factories.DCCReviewFactory.create_batch(4, comment='foo',
                                                              status=models.DCCReview.STATUS_FOLLOWUP)
        confirmed_dcc_reviews = factories.DCCReviewFactory.create_batch(3, status=models.DCCReview.STATUS_CONFIRMED)
        confirmed = models.TaggedTrait.objects.confirmed()
        needs_followup = models.TaggedTrait.objects.need_followup()
        n_needs_followup = needs_followup.count()
        n_confirmed = confirmed.count()
        with self.assertRaises(DeleteNotAllowedError):
            models.TaggedTrait.objects.all().delete()
        self.assertEqual(models.TaggedTrait.objects.count(), n_needs_followup + n_confirmed)
        self.assertEqual(models.TaggedTrait.objects.archived().count(), 0)
        self.assertEqual(models.TaggedTrait.objects.non_archived().count(), n_confirmed + n_needs_followup)
        self.assertEqual(list(models.TaggedTrait.objects.need_followup().values_list('archived', flat=True)),
                         [False] * n_needs_followup)
        self.assertEqual(list(models.TaggedTrait.objects.confirmed().values_list('archived', flat=True)),
                         [False] * n_confirmed)

    def test_queryset_hard_delete_unreviewed(self):
        """Deletes unreviewed tagged traits."""
        tagged_traits = factories.TaggedTraitFactory.create_batch(5)
        models.TaggedTrait.objects.all().hard_delete()
        self.assertEqual(models.TaggedTrait.objects.count(), 0)

    def test_queryset_hard_delete_need_followup(self):
        """Deletes need_followup tagged traits."""
        tagged_traits = factories.TaggedTraitFactory.create_batch(5)
        tagged_trait_to_review = tagged_traits[1]
        factories.DCCReviewFactory.create(tagged_trait=tagged_trait_to_review, status=models.DCCReview.STATUS_FOLLOWUP)
        models.TaggedTrait.objects.all().hard_delete()
        self.assertEqual(models.TaggedTrait.objects.count(), 0)

    def test_queryset_hard_delete_confirmed(self):
        """Deletes confirmed tagged traits."""
        tagged_traits = factories.TaggedTraitFactory.create_batch(5)
        tagged_trait_to_review = tagged_traits[1]
        factories.DCCReviewFactory.create(tagged_trait=tagged_trait_to_review,
                                          status=models.DCCReview.STATUS_CONFIRMED)
        models.TaggedTrait.objects.all().hard_delete()
        self.assertEqual(models.TaggedTrait.objects.count(), 0)

    def test_queryset_hard_delete_unreviewed_and_need_followup(self):
        """Deletes unreviewed and need_followup tagged traits."""
        factories.DCCReviewFactory.create_batch(5, comment='foo', status=models.DCCReview.STATUS_FOLLOWUP)
        factories.TaggedTraitFactory.create_batch(5)
        models.TaggedTrait.objects.all().hard_delete()
        self.assertEqual(models.TaggedTrait.objects.count(), 0)

    def test_queryset_hard_delete_unreviewed_and_confirmed(self):
        """Deletes unreviewed and confirmed tagged traits."""
        factories.DCCReviewFactory.create_batch(5, status=models.DCCReview.STATUS_CONFIRMED)
        factories.TaggedTraitFactory.create_batch(5)
        models.TaggedTrait.objects.all().hard_delete()
        self.assertEqual(models.TaggedTrait.objects.count(), 0)

    def test_queryset_hard_delete_unreviewed_and_need_followup_and_confirmed(self):
        """Deletes unreviewed and need_followup and confirmed tagged traits."""
        factories.DCCReviewFactory.create_batch(5, comment='foo', status=models.DCCReview.STATUS_FOLLOWUP)
        factories.DCCReviewFactory.create_batch(5, status=models.DCCReview.STATUS_CONFIRMED)
        factories.TaggedTraitFactory.create_batch(5)
        models.TaggedTrait.objects.all().hard_delete()
        self.assertEqual(models.TaggedTrait.objects.count(), 0)


class DCCReviewTest(TestCase):
    model = models.DCCReview
    model_factory = factories.DCCReviewFactory

    def setUp(self):
        self.tagged_trait = factories.TaggedTraitFactory.create()
        self.status = self.model.STATUS_CONFIRMED
        self.comment = 'a test comment'
        self.user = UserFactory.create()
        self.model_args = {'tagged_trait': self.tagged_trait, 'status': self.status, 'comment': self.comment,
                           'creator': self.user}

    def test_model_saving(self):
        """Creation using the model constructor and .save() works."""
        instance = self.model(**self.model_args)
        instance.save()
        self.assertIsInstance(instance, self.model)

    def test_model_saving_with_comment(self):
        """Creation using the model constructor and .save() works."""
        instance = self.model(**self.model_args)
        instance.save()
        self.assertIsInstance(instance, self.model)

    def test_model_factory(self):
        """Creation using the model factory."""
        instance = self.model_factory.create()
        self.assertIsInstance(self.model_factory._meta.model.objects.get(pk=instance.pk),
                              self.model_factory._meta.model)

    def test_printing(self):
        """The custom __str__ method returns a string."""
        instance = self.model_factory.create()
        self.assertIsInstance(instance.__str__(), str)

    def test_unable_to_delete_with_studyresponse_agree(self):
        """A DCCReview with a study response cannot be deleted."""
        dcc_review = self.model_factory.create(**self.model_args)
        factories.StudyResponseFactory.create(dcc_review=dcc_review, status=models.StudyResponse.STATUS_AGREE)
        with self.assertRaises(DeleteNotAllowedError):
            dcc_review.delete()
        dcc_review.refresh_from_db()

    def test_unable_to_delete_with_studyresponse_disagree(self):
        """A DCCReview with a study response cannot be deleted."""
        dcc_review = self.model_factory.create(**self.model_args)
        factories.StudyResponseFactory.create(dcc_review=dcc_review, status=models.StudyResponse.STATUS_DISAGREE)
        with self.assertRaises(DeleteNotAllowedError):
            dcc_review.delete()
        dcc_review.refresh_from_db()

    def test_can_delete_unreviewed_object(self):
        """A unreviewed TaggedTrait can be deleted."""
        dcc_review = self.model_factory.create(**self.model_args)
        dcc_review.delete()
        with self.assertRaises(ObjectDoesNotExist):
            dcc_review.refresh_from_db()

    def test_can_hard_delete_dccreview_with_studyresponse_agree(self):
        """A reviewed StudyResponse with agree status can be deleted with hard_delete."""
        dcc_review = self.model_factory.create(**self.model_args)
        factories.StudyResponseFactory.create(dcc_review=dcc_review, status=models.StudyResponse.STATUS_AGREE)
        dcc_review.hard_delete()
        with self.assertRaises(ObjectDoesNotExist):
            dcc_review.refresh_from_db()

    def test_can_hard_delete_dccreview_with_studyresponse_disagree(self):
        """A reviewed StudyResponse with disagree status can be deleted with hard_delete."""
        dcc_review = self.model_factory.create(**self.model_args)
        factories.StudyResponseFactory.create(dcc_review=dcc_review, status=models.StudyResponse.STATUS_DISAGREE)
        dcc_review.hard_delete()
        with self.assertRaises(ObjectDoesNotExist):
            dcc_review.refresh_from_db()

    def test_can_hard_delete_unreviewed_tagged_trait(self):
        """An unreviewed StudyResponse can be deleted with hard_delete."""
        dcc_review = self.model_factory.create(**self.model_args)
        dcc_review.hard_delete()
        with self.assertRaises(ObjectDoesNotExist):
            dcc_review.refresh_from_db()

    def test_can_delete_queryset_with_no_studyresponses(self):
        """The DCCReview queryset method deletes reviews without StudyResponses."""
        dcc_review = factories.DCCReviewFactory.create_batch(5)
        models.DCCReview.objects.all().delete()
        self.assertEqual(models.DCCReview.objects.count(), 0)

    def test_queryset_delete_with_one_dccreview_with_study_response_agree(self):
        """The DCCReview queryset method does not delete anything if any have a StudyResponse with status agree."""
        dcc_reviews = factories.DCCReviewFactory.create_batch(5)
        dcc_review_to_respond = dcc_reviews[1]
        factories.StudyResponseFactory.create(dcc_review=dcc_review_to_respond,
                                              status=models.StudyResponse.STATUS_AGREE)
        with self.assertRaises(DeleteNotAllowedError):
            models.DCCReview.objects.all().delete()
        self.assertEqual(models.DCCReview.objects.count(), 5)

    def test_queryset_delete_with_one_dccreview_with_study_response_disagree(self):
        """The DCCReview queryset method does not delete anything if any have a StudyResponse with status disagree."""
        dcc_reviews = factories.DCCReviewFactory.create_batch(5)
        dcc_review_to_respond = dcc_reviews[1]
        factories.StudyResponseFactory.create(dcc_review=dcc_review_to_respond,
                                              status=models.StudyResponse.STATUS_DISAGREE)
        with self.assertRaises(DeleteNotAllowedError):
            models.DCCReview.objects.all().delete()
        self.assertEqual(models.DCCReview.objects.count(), 5)

    def test_queryset_delete_with_multiple_dcc_reviews_with_responses(self):
        """The DCCReview queryset method does not delete anything if any objects have a response."""
        dcc_reviews = factories.DCCReviewFactory.create_batch(5)
        factories.StudyResponseFactory.create(dcc_review=dcc_reviews[1], status=models.StudyResponse.STATUS_AGREE)
        factories.StudyResponseFactory.create(dcc_review=dcc_reviews[3], status=models.StudyResponse.STATUS_DISAGREE)
        with self.assertRaises(DeleteNotAllowedError):
            models.DCCReview.objects.all().delete()
        self.assertEqual(models.DCCReview.objects.count(), 5)

    def test_can_hard_delete_queryset_with_no_study_responses(self):
        """The DCCReview queryset hard_delete method deletes DCCReviews with no StudyResponse."""
        dcc_review = factories.DCCReviewFactory.create_batch(5)
        models.DCCReview.objects.all().delete()
        self.assertEqual(models.DCCReview.objects.count(), 0)

    def test_queryset_hard_delete_with_one_response_agree(self):
        """The DCCReview queryset hard_delete method deletes regardless of review status."""
        dcc_reviews = factories.DCCReviewFactory.create_batch(5)
        dcc_review_to_respond = dcc_reviews[1]
        factories.StudyResponseFactory.create(dcc_review=dcc_review_to_respond,
                                              status=models.StudyResponse.STATUS_AGREE)
        models.DCCReview.objects.all().hard_delete()
        self.assertEqual(models.DCCReview.objects.count(), 0)

    def test_queryset_hard_delete_with_one_response_disagree(self):
        """The DCCReview queryset hard_delete method deletes regardless of review status."""
        dcc_reviews = factories.DCCReviewFactory.create_batch(5)
        dcc_review_to_respond = dcc_reviews[1]
        factories.StudyResponseFactory.create(dcc_review=dcc_review_to_respond,
                                              status=models.StudyResponse.STATUS_DISAGREE)
        models.DCCReview.objects.all().hard_delete()
        self.assertEqual(models.DCCReview.objects.count(), 0)


class StudyResponseTest(TestCase):
    model = models.StudyResponse
    model_factory = factories.StudyResponseFactory

    def setUp(self):
        self.dcc_review = factories.DCCReviewFactory.create()
        self.status = self.model.STATUS_AGREE
        self.comment = ''
        self.user = UserFactory.create()
        self.model_args = {'dcc_review': self.dcc_review, 'status': self.status, 'comment': self.comment,
                           'creator': self.user}

    def test_model_saving(self):
        """Creation using the model constructor and .save() works."""
        instance = self.model(**self.model_args)
        instance.save()
        self.assertIsInstance(instance, self.model)

    def test_model_saving_with_comment(self):
        """Creation using the model constructor and .save() works."""
        instance = self.model(**self.model_args)
        instance.save()
        self.assertIsInstance(instance, self.model)

    def test_model_factory(self):
        """Creation using the model factory."""
        instance = self.model_factory.create()
        self.assertIsInstance(self.model_factory._meta.model.objects.get(pk=instance.pk),
                              self.model_factory._meta.model)

    def test_printing(self):
        """The custom __str__ method returns a string."""
        instance = self.model_factory.create()
        self.assertIsInstance(instance.__str__(), str)<|MERGE_RESOLUTION|>--- conflicted
+++ resolved
@@ -506,17 +506,9 @@
     def test_delete_archives_reviewed_needfollowup_taggedtrait(self):
         """Archives a reviewed taggedtrait with status need_followup."""
         tagged_trait = self.model_factory.create(**self.model_args)
-<<<<<<< HEAD
         factories.DCCReviewFactory.create(tagged_trait=tagged_trait, status=models.DCCReview.STATUS_FOLLOWUP)
-        with self.assertRaises(DeleteNotAllowedError):
-            tagged_trait.delete()
-        tagged_trait.refresh_from_db()
-=======
-        factories.DCCReviewFactory.create(tagged_trait=tagged_trait, status=models.DCCReview.STATUS_FOLLOWUP,
-                                          comment='foo')
         tagged_trait.delete()
         self.assertIn(tagged_trait, models.TaggedTrait.objects.archived())
->>>>>>> 55d0b48f
 
     def test_delete_raises_error_reviewed_confirmed_taggedtrait(self):
         """Raises an error for a reviewed taggedtrait with status confirmed."""
@@ -559,21 +551,12 @@
         unreviewed = factories.TaggedTraitFactory.create_batch(5)
         models.TaggedTrait.objects.all().delete()
         self.assertEqual(models.TaggedTrait.objects.count(), 0)
-<<<<<<< HEAD
-
-    def test_queryset_delete_with_one_reviewed_tagged_trait_followup(self):
-        """The TaggedTrait queryset method does not delete anything if any tagged traits are reviewed."""
-        tagged_traits = factories.TaggedTraitFactory.create_batch(5)
-        tagged_trait_to_review = tagged_traits[1]
-        factories.DCCReviewFactory.create(tagged_trait=tagged_trait_to_review, status=models.DCCReview.STATUS_FOLLOWUP)
-=======
         self.assertEqual(models.TaggedTrait.objects.archived().count(), 0)
         self.assertEqual(models.TaggedTrait.objects.non_archived().count(), 0)
 
     def test_queryset_delete_needs_followup(self):
         """Archives all need_followup tagged traits."""
-        dcc_reviews = factories.DCCReviewFactory.create_batch(5, comment='foo',
-                                                              status=models.DCCReview.STATUS_FOLLOWUP)
+        dcc_reviews = factories.DCCReviewFactory.create_batch(5, status=models.DCCReview.STATUS_FOLLOWUP)
         needs_followup = models.TaggedTrait.objects.all()
         n_needs_followup = needs_followup.count()
         models.TaggedTrait.objects.all().delete()
@@ -588,7 +571,6 @@
         dcc_reviews = factories.DCCReviewFactory.create_batch(5, status=models.DCCReview.STATUS_CONFIRMED)
         confirmed = models.TaggedTrait.objects.all()
         n_confirmed = confirmed.count()
->>>>>>> 55d0b48f
         with self.assertRaises(DeleteNotAllowedError):
             models.TaggedTrait.objects.all().delete()
         self.assertEqual(models.TaggedTrait.objects.count(), n_confirmed)
@@ -627,16 +609,6 @@
         n_confirmed = confirmed.count()
         with self.assertRaises(DeleteNotAllowedError):
             models.TaggedTrait.objects.all().delete()
-<<<<<<< HEAD
-        self.assertEqual(models.TaggedTrait.objects.count(), 5)
-
-    def test_queryset_delete_with_multiple_reviewed_tagged_traits(self):
-        """The TaggedTrait queryset method does not delete anything if any tagged traits are reviewed."""
-        tagged_traits = factories.TaggedTraitFactory.create_batch(5)
-        factories.DCCReviewFactory.create(tagged_trait=tagged_traits[1],
-                                          status=models.DCCReview.STATUS_CONFIRMED)
-        factories.DCCReviewFactory.create(tagged_trait=tagged_traits[3], status=models.DCCReview.STATUS_FOLLOWUP)
-=======
         self.assertEqual(models.TaggedTrait.objects.count(), n_needs_followup + n_confirmed + n_unreviewed)
         self.assertEqual(models.TaggedTrait.objects.archived().count(), 0)
         self.assertEqual(models.TaggedTrait.objects.non_archived().count(),
@@ -647,8 +619,7 @@
     def test_queryset_delete_unreviewed_and_confirmed(self):
         """Deletes unreviewed tagged traits. Raises an error for confirmed."""
         unreviewed = factories.TaggedTraitFactory.create_batch(5)
-        dcc_reviews = factories.DCCReviewFactory.create_batch(4, comment='foo',
-                                                              status=models.DCCReview.STATUS_FOLLOWUP)
+        dcc_reviews = factories.DCCReviewFactory.create_batch(4, status=models.DCCReview.STATUS_FOLLOWUP)
         confirmed_dcc_reviews = factories.DCCReviewFactory.create_batch(3, status=models.DCCReview.STATUS_CONFIRMED)
         unreviewed = models.TaggedTrait.objects.unreviewed()
         confirmed = models.TaggedTrait.objects.confirmed()
@@ -656,7 +627,6 @@
         n_needs_followup = needs_followup.count()
         n_unreviewed = unreviewed.count()
         n_confirmed = confirmed.count()
->>>>>>> 55d0b48f
         with self.assertRaises(DeleteNotAllowedError):
             models.TaggedTrait.objects.all().delete()
         self.assertEqual(models.TaggedTrait.objects.count(), n_needs_followup + n_confirmed + n_unreviewed)
