--- conflicted
+++ resolved
@@ -402,10 +402,6 @@
         return reverse('tags:tagged-traits:dcc-review:next')
 
 
-<<<<<<< HEAD
-class DCCReviewByTagAndStudyNext(LoginRequiredMixin, PermissionRequiredMixin, SessionVariableMixin, MessageMixin,
-                                 RedirectView):
-=======
 class DCCReviewByTagAndStudySelectFromURL(LoginRequiredMixin, PermissionRequiredMixin, MessageMixin, RedirectView):
     """View to begin the DCC Reviewing loop using url parameters."""
 
@@ -435,9 +431,8 @@
         return reverse('tags:tagged-traits:dcc-review:next')
 
 
-class DCCReviewByTagAndStudyNext(LoginRequiredMixin, PermissionRequiredMixin, SessionVariableMixin,
-                                 MessageMixin, RedirectView):
->>>>>>> fcd0e2aa
+class DCCReviewByTagAndStudyNext(LoginRequiredMixin, PermissionRequiredMixin, SessionVariableMixin, MessageMixin,
+                                 RedirectView):
     """Determine the next tagged trait to review and redirect to review page."""
 
     permission_required = 'tags.add_dccreview'
@@ -508,13 +503,8 @@
             return url
 
 
-<<<<<<< HEAD
 class DCCReviewByTagAndStudy(LoginRequiredMixin, PermissionRequiredMixin, SessionVariableMixin, DCCReviewMixin,
                              FormValidMessageMixin, CreateView):
-=======
-class DCCReviewByTagAndStudy(LoginRequiredMixin, PermissionRequiredMixin, SessionVariableMixin,
-                             DCCReviewMixin, FormValidMessageMixin, CreateView):
->>>>>>> fcd0e2aa
 
     template_name = 'tags/dccreview_form.html'
     permission_required = 'tags.add_dccreview'
