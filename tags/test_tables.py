--- conflicted
+++ resolved
@@ -76,11 +76,7 @@
     table_class = tables.TaggedTraitTableDCCReviewButtonMixin
 
     def test_proper_link_with_reviewed_tagged_trait(self):
-<<<<<<< HEAD
-        """Reviewed tagged traits link to DCCReviewUpdate view."""
-=======
         """Reviewed tagged traits have a link to the DCC Review update view."""
->>>>>>> 55d0b48f
         tagged_trait = factories.TaggedTraitFactory.create()
         dcc_review = factories.DCCReviewFactory.create(tagged_trait=tagged_trait)
         table = self.table_class(models.TaggedTrait.objects.all())
@@ -88,11 +84,7 @@
         self.assertIn(expected_url, table.render_review_button(tagged_trait))
 
     def test_proper_link_with_unreviewed_tagged_trait(self):
-<<<<<<< HEAD
-        """Unreviewed tagged traits link to DCCReviewCreate view."""
-=======
         """Reviewed tagged traits have a link to the DCC Review create view."""
->>>>>>> 55d0b48f
         tagged_trait = factories.TaggedTraitFactory.create()
         table = self.table_class(models.TaggedTrait.objects.all())
         expected_url = reverse('tags:tagged-traits:pk:dcc-review:new', args=[tagged_trait.pk])
