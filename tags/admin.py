--- conflicted
+++ resolved
@@ -24,13 +24,9 @@
 class TaggedTraitAdmin(admin.ModelAdmin):
     """Admin class for TaggedTrait objects."""
 
-<<<<<<< HEAD
     list_display = ('tag', 'trait', 'dcc_review_status', 'study_response_status', 'creator', 'created', 'modified', )
-    list_filter = ('tag', 'creator', 'dcc_review__status', 'dcc_review__study_response__status', )
-=======
-    list_display = ('tag', 'trait', 'dcc_review_status', 'creator', 'created', 'modified', )
-    list_filter = ('dcc_review__status', ('creator', admin.RelatedOnlyFieldListFilter), 'tag', )
->>>>>>> ea12befd
+    list_filter = ('dcc_review__status', 'dcc_review__study_response__status',
+                   ('creator', admin.RelatedOnlyFieldListFilter), 'tag', )
     search_fields = ('tag', 'trait', )
     readonly_fields = ('trait', 'tag', )
     form = forms.TaggedTraitAdminForm
