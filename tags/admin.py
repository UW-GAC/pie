--- conflicted
+++ resolved
@@ -24,13 +24,8 @@
 class TaggedTraitAdmin(admin.ModelAdmin):
     """Admin class for TaggedTrait objects."""
 
-<<<<<<< HEAD
-    list_display = ('tag', 'trait', 'dcc_review_status', 'study_response_status', 'creator', 'created', 'modified', )
-    list_filter = ('tag', 'creator', 'dcc_review__status', 'dcc_review__study_response__status', )
-=======
-    list_display = ('tag', 'trait', 'dcc_review_status', 'creator', 'created', 'modified', 'archived', )
-    list_filter = ('tag', 'creator', 'dcc_review__status', 'archived', )
->>>>>>> 55d0b48f
+    list_display = ('tag', 'trait', 'dcc_review_status', 'study_response_status', 'creator', 'created', 'modified', 'archived', )
+    list_filter = ('tag', 'creator', 'dcc_review__status', 'dcc_review__study_response__status', 'archived', )
     search_fields = ('tag', 'trait', )
     form = forms.TaggedTraitAdminForm
 
