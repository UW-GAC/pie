--- conflicted
+++ resolved
@@ -24,15 +24,10 @@
 class TaggedTraitAdmin(admin.ModelAdmin):
     """Admin class for TaggedTrait objects."""
 
-<<<<<<< HEAD
-    list_display = ('tag', 'trait', 'dcc_review_status', 'study_response_status', 'creator', 'created', 'modified', )
-    list_filter = ('dcc_review__status', 'dcc_review__study_response__status',
-                   ('creator', admin.RelatedOnlyFieldListFilter), 'tag', )
-=======
     list_display = ('tag', 'trait', 'dcc_review_status', 'study_response_status', 'archived', 'creator', 'created',
                     'modified', )
-    list_filter = ('tag', 'creator', 'dcc_review__status', 'dcc_review__study_response__status', 'archived', )
->>>>>>> 8dd2ad02
+    list_filter = ('dcc_review__status', 'dcc_review__study_response__status',
+                   ('creator', admin.RelatedOnlyFieldListFilter), 'tag', 'archived', )
     search_fields = ('tag', 'trait', )
     readonly_fields = ('trait', 'tag', )
     form = forms.TaggedTraitAdminForm
