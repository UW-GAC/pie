"""Tests of views in the tags app."""

import copy
from faker import Faker

from django.contrib.auth.models import Group
from django.urls import reverse

from core.factories import UserFactory
from core.utils import (LoginRequiredTestCase, PhenotypeTaggerLoginTestCase, UserLoginTestCase,
                        DCCAnalystLoginTestCase, DCCDeveloperLoginTestCase, get_autocomplete_view_ids)
from trait_browser.factories import SourceTraitFactory, StudyFactory
from trait_browser.models import SourceTrait

from . import factories
from . import forms
from . import models
from . import tables
from . import views

fake = Faker()


class TagDetailTestsMixin(object):
    """Mixin to run standard tests for the TagDetail view, for use with TestCase or subclass of TestCase."""

    def get_url(self, *args):
        return reverse('tags:tag:detail', args=args)

    def test_view_success_code(self):
        """View returns successful response code."""
        response = self.client.get(self.get_url(self.tag.pk))
        self.assertEqual(response.status_code, 200)

    def test_view_with_invalid_pk(self):
        """View returns 404 response code when the pk doesn't exist."""
        response = self.client.get(self.get_url(self.tag.pk + 1))
        self.assertEqual(response.status_code, 404)

    def test_context_data(self):
        """View has appropriate data in the context."""
        response = self.client.get(self.get_url(self.tag.pk))
        context = response.context
        self.assertIn('tag', context)
        self.assertEqual(context['tag'], self.tag)
        self.assertIn('study_counts', context)

    def test_no_archived_taggedtraits(self):
        """A non-archived tagged trait is in the study counts, but not an archived one."""
        archived_tagged_trait = factories.TaggedTraitFactory.create(archived=True, tag=self.tag)
        non_archived_tagged_trait = factories.TaggedTraitFactory.create(archived=False, tag=self.tag)
        response = self.client.get(self.get_url(self.tag.pk))
        context = response.context
        study_names = [el['study_name'] for el in context['study_counts']]
        self.assertIn(
            non_archived_tagged_trait.trait.source_dataset.source_study_version.study.i_study_name, study_names)
        self.assertNotIn(
            archived_tagged_trait.trait.source_dataset.source_study_version.study.i_study_name, study_names)


class TagDetailTest(TagDetailTestsMixin, UserLoginTestCase):

    def setUp(self):
        super(TagDetailTest, self).setUp()
        self.tag = factories.TagFactory.create()

    def test_no_tagging_button(self):
        """Regular user does not see a button to add tags on this detail page."""
        response = self.client.get(self.get_url(self.tag.pk))
        self.assertNotContains(response, reverse('tags:add-many:by-tag', kwargs={'pk': self.tag.pk}))


class TagDetailPhenotypeTaggerTest(TagDetailTestsMixin, PhenotypeTaggerLoginTestCase):

    def setUp(self):
        super(TagDetailPhenotypeTaggerTest, self).setUp()
        self.trait = SourceTraitFactory.create(source_dataset__source_study_version__study=self.study)
        self.tag = factories.TagFactory.create()
        self.user.refresh_from_db()

    def test_has_tagging_button(self):
        """A phenotype tagger does see a button to add tags on this detail page."""
        response = self.client.get(self.get_url(self.tag.pk))
        self.assertContains(response, reverse('tags:add-many:by-tag', kwargs={'pk': self.tag.pk}))


class TagDetailDCCAnalystTest(TagDetailTestsMixin, DCCAnalystLoginTestCase):

    def setUp(self):
        super(TagDetailDCCAnalystTest, self).setUp()
        self.study = StudyFactory.create()
        self.trait = SourceTraitFactory.create(source_dataset__source_study_version__study=self.study)
        self.tag = factories.TagFactory.create()
        self.user.refresh_from_db()

    def test_has_tagging_button(self):
        """A DCC analyst does see a button to add tags on this detail page."""
        response = self.client.get(self.get_url(self.tag.pk))
        self.assertContains(response, reverse('tags:add-many:by-tag', kwargs={'pk': self.tag.pk}))


class TagListTest(UserLoginTestCase):

    def setUp(self):
        super(TagListTest, self).setUp()
        self.tags = factories.TagFactory.create_batch(20)

    def get_url(self, *args):
        return reverse('tags:list')

    def test_view_success_code(self):
        """View returns successful response code."""
        response = self.client.get(self.get_url())
        self.assertEqual(response.status_code, 200)

    def test_context_data(self):
        """View has appropriate data in the context."""
        response = self.client.get(self.get_url())
        context = response.context
        self.assertTrue('tag_table' in context)
        self.assertIsInstance(context['tag_table'], tables.TagTable)


class TaggedTraitDetailTestsMixin(object):
    """Mixin to run standard tests for the TaggedTraitDetail view, for use with TestCase or subclass of TestCase."""

    def get_url(self, *args):
        return reverse('tags:tagged-traits:pk:detail', args=args)

    def test_view_success_code(self):
        """View returns successful response code."""
        response = self.client.get(self.get_url(self.tagged_trait.pk))
        self.assertEqual(response.status_code, 200)

    def test_view_with_invalid_pk(self):
        """View returns 404 response code when the pk doesn't exist."""
        response = self.client.get(self.get_url(self.tagged_trait.pk + 1))
        self.assertEqual(response.status_code, 404)

    def test_context_data(self):
        """View has appropriate data in the context."""
        response = self.client.get(self.get_url(self.tagged_trait.pk))
        context = response.context
        self.assertIn('tagged_trait', context)
        self.assertEqual(context['tagged_trait'], self.tagged_trait)


class TaggedTraitDetailTest(TaggedTraitDetailTestsMixin, UserLoginTestCase):

    def setUp(self):
        super().setUp()
        self.tagged_trait = factories.TaggedTraitFactory.create()

    def test_no_delete_button(self):
        """Regular user does not see a button to delete the tagged trait on this detail page."""
        response = self.client.get(self.get_url(self.tagged_trait.pk))
        self.assertNotContains(response, reverse('tags:tagged-traits:pk:delete', kwargs={'pk': self.tagged_trait.pk}))

    def test_no_dcc_review_info(self):
        """A regular user does not see DCC review info on this detail page."""
        dcc_review = factories.DCCReviewFactory.create(
            tagged_trait=self.tagged_trait,
            status=models.DCCReview.STATUS_FOLLOWUP
        )
        response = self.client.get(self.get_url(self.tagged_trait.pk))
        self.assertNotContains(response, dcc_review.get_status_display())
        self.assertNotContains(response, dcc_review.comment)

    def test_unreviewed_tagged_trait_missing_link_to_review(self):
        """An unreviewed tagged trait does not include a link to review for regular users."""
        response = self.client.get(self.get_url(self.tagged_trait.pk))
        self.assertNotContains(response, reverse('tags:tagged-traits:pk:dcc-review:new',
                                                 args=[self.tagged_trait.pk]))

    def test_reviewed_tagged_trait_missing_link_to_udpate(self):
        """A reviewed tagged trait does not include a link to update the DCCReview for regular users."""
        factories.DCCReviewFactory.create(tagged_trait=self.tagged_trait)
        response = self.client.get(self.get_url(self.tagged_trait.pk))
        self.assertNotContains(response, reverse('tags:tagged-traits:pk:dcc-review:update',
                                                 args=[self.tagged_trait.pk]))

    def test_context_with_unreviewed_trait(self):
        """The context contains the proper flags for the add/update review buttons."""
        response = self.client.get(self.get_url(self.tagged_trait.pk))
        context = response.context
        self.assertIn('show_quality_review_panel', context)
        self.assertFalse(context['show_quality_review_panel'])
        self.assertIn('show_dcc_review_add_button', context)
        self.assertFalse(context['show_dcc_review_add_button'])
        self.assertIn('show_dcc_review_update_button', context)
        self.assertFalse(context['show_dcc_review_update_button'])
        self.assertIn('show_confirmed_status', context)
        self.assertFalse(context['show_confirmed_status'])
        self.assertIn('show_needs_followup_status', context)
        self.assertFalse(context['show_needs_followup_status'])
        self.assertIn('show_study_response_status', context)
        self.assertFalse(context['show_study_response_status'])
        self.assertIn('show_study_agrees', context)
        self.assertFalse(context['show_study_agrees'])
        self.assertIn('show_study_disagrees', context)
        self.assertFalse(context['show_study_disagrees'])

    def test_context_with_confirmed_trait(self):
        """The context contains the proper flags for the add/update review buttons."""
        factories.DCCReviewFactory.create(tagged_trait=self.tagged_trait, status=models.DCCReview.STATUS_CONFIRMED)
        response = self.client.get(self.get_url(self.tagged_trait.pk))
        context = response.context
        self.assertIn('show_quality_review_panel', context)
        self.assertFalse(context['show_quality_review_panel'])
        self.assertIn('show_dcc_review_add_button', context)
        self.assertFalse(context['show_dcc_review_add_button'])
        self.assertIn('show_dcc_review_update_button', context)
        self.assertFalse(context['show_dcc_review_update_button'])
        self.assertIn('show_confirmed_status', context)
        self.assertFalse(context['show_confirmed_status'])
        self.assertIn('show_needs_followup_status', context)
        self.assertFalse(context['show_needs_followup_status'])
        self.assertIn('show_study_response_status', context)
        self.assertFalse(context['show_study_response_status'])
        self.assertIn('show_study_agrees', context)
        self.assertFalse(context['show_study_agrees'])
        self.assertIn('show_study_disagrees', context)
        self.assertFalse(context['show_study_disagrees'])

    def test_context_with_needs_followup_trait(self):
        """The context contains the proper flags for the add/update review buttons."""
        factories.DCCReviewFactory.create(tagged_trait=self.tagged_trait, status=models.DCCReview.STATUS_FOLLOWUP)
        response = self.client.get(self.get_url(self.tagged_trait.pk))
        context = response.context
        self.assertIn('show_quality_review_panel', context)
        self.assertFalse(context['show_quality_review_panel'])
        self.assertIn('show_dcc_review_add_button', context)
        self.assertFalse(context['show_dcc_review_add_button'])
        self.assertIn('show_dcc_review_update_button', context)
        self.assertFalse(context['show_dcc_review_update_button'])
        self.assertIn('show_confirmed_status', context)
        self.assertFalse(context['show_confirmed_status'])
        self.assertIn('show_needs_followup_status', context)
        self.assertFalse(context['show_needs_followup_status'])
        self.assertIn('show_study_response_status', context)
        self.assertFalse(context['show_study_response_status'])
        self.assertIn('show_study_agrees', context)
        self.assertFalse(context['show_study_agrees'])
        self.assertIn('show_study_disagrees', context)
        self.assertFalse(context['show_study_disagrees'])

    def test_context_with_reviewed_trait_with_response(self):
        dcc_review = factories.DCCReviewFactory.create(tagged_trait=self.tagged_trait)
        factories.StudyResponseFactory.create(dcc_review=dcc_review)
        response = self.client.get(self.get_url(self.tagged_trait.pk))
        context = response.context
        self.assertIn('show_quality_review_panel', context)
        self.assertFalse(context['show_quality_review_panel'])
        self.assertIn('show_dcc_review_add_button', context)
        self.assertFalse(context['show_dcc_review_add_button'])
        self.assertIn('show_dcc_review_update_button', context)
        self.assertFalse(context['show_dcc_review_update_button'])
        self.assertIn('show_confirmed_status', context)
        self.assertFalse(context['show_confirmed_status'])
        self.assertIn('show_needs_followup_status', context)
        self.assertFalse(context['show_needs_followup_status'])
        self.assertIn('show_study_response_status', context)
        self.assertFalse(context['show_study_response_status'])
        self.assertIn('show_study_agrees', context)
        self.assertFalse(context['show_study_agrees'])
        self.assertIn('show_study_disagrees', context)
        self.assertFalse(context['show_study_disagrees'])


class TaggedTraitDetailPhenotypeTaggerTest(TaggedTraitDetailTestsMixin, PhenotypeTaggerLoginTestCase):

    def setUp(self):
        super().setUp()
        self.tagged_trait = factories.TaggedTraitFactory.create(
            trait__source_dataset__source_study_version__study=self.study,
            creator=self.user
        )
        self.user.refresh_from_db()

    def test_delete_button(self):
        """A phenotype tagger does see a button to delete the tagged trait."""
        response = self.client.get(self.get_url(self.tagged_trait.pk))
        self.assertContains(response, reverse('tags:tagged-traits:pk:delete', kwargs={'pk': self.tagged_trait.pk}))

    def test_delete_button_for_other_studies(self):
        """A phenotype tagger does see a button to delete the tagged trait."""
        tagged_trait = factories.TaggedTraitFactory.create()
        response = self.client.get(self.get_url(tagged_trait.pk))
        self.assertNotContains(response, reverse('tags:tagged-traits:pk:delete', kwargs={'pk': tagged_trait.pk}))

<<<<<<< HEAD
    def test_disabled_delete_button_for_reviewed_tagged_trait(self):
        """A phenotype tagger sees a disabled button to delete the tagged trait."""
        factories.DCCReviewFactory.create(tagged_trait=self.tagged_trait, status=models.DCCReview.STATUS_FOLLOWUP)
=======
    def test_no_delete_button_for_needfollowup_reviewed_tagged_trait(self):
        """A phenotype tagger sees no button to delete the tagged trait."""
        factories.DCCReviewFactory.create(tagged_trait=self.tagged_trait, status=models.DCCReview.STATUS_FOLLOWUP,
                                          comment='foo')
>>>>>>> 55d0b48f
        response = self.client.get(self.get_url(self.tagged_trait.pk))
        self.assertNotContains(response, reverse('tags:tagged-traits:pk:delete', kwargs={'pk': self.tagged_trait.pk}))

    def test_no_delete_button_for_confirmed_reviewed_tagged_trait(self):
        """A phenotype tagger sees no button to delete the tagged trait."""
        factories.DCCReviewFactory.create(tagged_trait=self.tagged_trait, status=models.DCCReview.STATUS_CONFIRMED)
        response = self.client.get(self.get_url(self.tagged_trait.pk))
        self.assertNotContains(response, reverse('tags:tagged-traits:pk:delete', kwargs={'pk': self.tagged_trait.pk}))

<<<<<<< HEAD
=======
    def test_no_delete_button_for_archived_tagged_trait(self):
        """Delete button doesn't show up for archived tagged trait."""
        self.tagged_trait.archive()
        response = self.client.get(self.get_url(self.tagged_trait.pk))
        self.assertNotContains(response, reverse('tags:tagged-traits:pk:delete', kwargs={'pk': self.tagged_trait.pk}))

    def test_dcc_review_info(self):
        """A phenotype tagger does see DCC review info on this detail page."""
        dcc_review = factories.DCCReviewFactory.create(
            tagged_trait=self.tagged_trait,
            status=models.DCCReview.STATUS_FOLLOWUP,
            comment='dcc test comment'
        )
        response = self.client.get(self.get_url(self.tagged_trait.pk))
        self.assertContains(response, dcc_review.get_status_display())
        self.assertContains(response, dcc_review.comment)

>>>>>>> 55d0b48f
    def test_unreviewed_tagged_trait_missing_link_to_review(self):
        """An unreviewed tagged trait does not include a link to review for Phenotype taggers."""
        response = self.client.get(self.get_url(self.tagged_trait.pk))
        self.assertNotContains(response, reverse('tags:tagged-traits:pk:dcc-review:new', args=[self.tagged_trait.pk]))

    def test_reviewed_tagged_trait_missing_link_to_udpate(self):
        """A reviewed tagged trait does not include a link to update the DCCReview for Phenotype taggers."""
        factories.DCCReviewFactory.create(tagged_trait=self.tagged_trait)
        response = self.client.get(self.get_url(self.tagged_trait.pk))
        self.assertNotContains(response, reverse('tags:tagged-traits:pk:dcc-review:update',
                                                 args=[self.tagged_trait.pk]))

    def test_context_with_unreviewed_trait(self):
        """The context contains the proper flags for the add/update review buttons."""
        response = self.client.get(self.get_url(self.tagged_trait.pk))
        context = response.context
        self.assertIn('show_quality_review_panel', context)
        self.assertTrue(context['show_quality_review_panel'])
        self.assertIn('show_dcc_review_add_button', context)
        self.assertFalse(context['show_dcc_review_add_button'])
        self.assertIn('show_dcc_review_update_button', context)
        self.assertFalse(context['show_dcc_review_update_button'])
        self.assertIn('show_confirmed_status', context)
        self.assertFalse(context['show_confirmed_status'])
        self.assertIn('show_needs_followup_status', context)
        self.assertFalse(context['show_needs_followup_status'])
        self.assertIn('show_study_response_status', context)
        self.assertFalse(context['show_study_response_status'])
        self.assertIn('show_study_agrees', context)
        self.assertFalse(context['show_study_agrees'])
        self.assertIn('show_study_disagrees', context)
        self.assertFalse(context['show_study_disagrees'])

    def test_context_with_confirmed_trait(self):
        """The context contains the proper flags for the add/update review buttons."""
        factories.DCCReviewFactory.create(tagged_trait=self.tagged_trait, status=models.DCCReview.STATUS_CONFIRMED)
        response = self.client.get(self.get_url(self.tagged_trait.pk))
        context = response.context
        self.assertIn('show_quality_review_panel', context)
        self.assertTrue(context['show_quality_review_panel'])
        self.assertIn('show_dcc_review_add_button', context)
        self.assertFalse(context['show_dcc_review_add_button'])
        self.assertIn('show_dcc_review_update_button', context)
        self.assertFalse(context['show_dcc_review_update_button'])
        self.assertIn('show_confirmed_status', context)
        self.assertTrue(context['show_confirmed_status'])
        self.assertIn('show_needs_followup_status', context)
        self.assertFalse(context['show_needs_followup_status'])
        self.assertIn('show_study_response_status', context)
        self.assertFalse(context['show_study_response_status'])
        self.assertIn('show_study_agrees', context)
        self.assertFalse(context['show_study_agrees'])
        self.assertIn('show_study_disagrees', context)
        self.assertFalse(context['show_study_disagrees'])

    def test_context_with_needs_followup_trait(self):
        """The context contains the proper flags for the add/update review buttons."""
        factories.DCCReviewFactory.create(tagged_trait=self.tagged_trait, status=models.DCCReview.STATUS_FOLLOWUP)
        response = self.client.get(self.get_url(self.tagged_trait.pk))
        context = response.context
        self.assertIn('show_quality_review_panel', context)
        self.assertTrue(context['show_quality_review_panel'])
        self.assertIn('show_dcc_review_add_button', context)
        self.assertFalse(context['show_dcc_review_add_button'])
        self.assertIn('show_dcc_review_update_button', context)
        self.assertFalse(context['show_dcc_review_update_button'])
        self.assertIn('show_confirmed_status', context)
        self.assertFalse(context['show_confirmed_status'])
        self.assertIn('show_needs_followup_status', context)
        self.assertTrue(context['show_needs_followup_status'])
        self.assertIn('show_study_response_status', context)
        self.assertFalse(context['show_study_response_status'])
        self.assertIn('show_study_agrees', context)
        self.assertFalse(context['show_study_agrees'])
        self.assertIn('show_study_disagrees', context)
        self.assertFalse(context['show_study_disagrees'])

    def test_context_with_reviewed_trait_with_agree_response(self):
        dcc_review = factories.DCCReviewFactory.create(tagged_trait=self.tagged_trait,
                                                       status=models.DCCReview.STATUS_FOLLOWUP)
        factories.StudyResponseFactory.create(dcc_review=dcc_review, status=models.StudyResponse.STATUS_AGREE)
        response = self.client.get(self.get_url(self.tagged_trait.pk))
        context = response.context
        self.assertIn('show_quality_review_panel', context)
        self.assertTrue(context['show_quality_review_panel'])
        self.assertIn('show_dcc_review_add_button', context)
        self.assertFalse(context['show_dcc_review_add_button'])
        self.assertIn('show_dcc_review_update_button', context)
        self.assertFalse(context['show_dcc_review_update_button'])
        self.assertIn('show_confirmed_status', context)
        self.assertFalse(context['show_confirmed_status'])
        self.assertIn('show_needs_followup_status', context)
        self.assertTrue(context['show_needs_followup_status'])
        self.assertIn('show_study_response_status', context)
        self.assertTrue(context['show_study_response_status'])
        self.assertIn('show_study_agrees', context)
        self.assertTrue(context['show_study_agrees'])
        self.assertIn('show_study_disagrees', context)
        self.assertFalse(context['show_study_disagrees'])

    def test_context_with_reviewed_trait_with_disagree_response(self):
        dcc_review = factories.DCCReviewFactory.create(tagged_trait=self.tagged_trait,
                                                       status=models.DCCReview.STATUS_FOLLOWUP)
        factories.StudyResponseFactory.create(dcc_review=dcc_review, status=models.StudyResponse.STATUS_DISAGREE)
        response = self.client.get(self.get_url(self.tagged_trait.pk))
        context = response.context
        self.assertIn('show_quality_review_panel', context)
        self.assertTrue(context['show_quality_review_panel'])
        self.assertIn('show_dcc_review_add_button', context)
        self.assertFalse(context['show_dcc_review_add_button'])
        self.assertIn('show_dcc_review_update_button', context)
        self.assertFalse(context['show_dcc_review_update_button'])
        self.assertIn('show_confirmed_status', context)
        self.assertFalse(context['show_confirmed_status'])
        self.assertIn('show_needs_followup_status', context)
        self.assertTrue(context['show_needs_followup_status'])
        self.assertIn('show_study_response_status', context)
        self.assertTrue(context['show_study_response_status'])
        self.assertIn('show_study_agrees', context)
        self.assertFalse(context['show_study_agrees'])
        self.assertIn('show_study_disagrees', context)
        self.assertTrue(context['show_study_disagrees'])

    def test_context_with_tagged_trait_from_other_study_with_review(self):
        other_tagged_trait = factories.TaggedTraitFactory.create()
        dcc_review = factories.DCCReviewFactory.create(tagged_trait=other_tagged_trait,
                                                       status=models.DCCReview.STATUS_FOLLOWUP)
        response = self.client.get(self.get_url(other_tagged_trait.pk))
        context = response.context
        self.assertIn('show_quality_review_panel', context)
        self.assertFalse(context['show_quality_review_panel'])
        self.assertIn('show_dcc_review_add_button', context)
        self.assertFalse(context['show_dcc_review_add_button'])
        self.assertIn('show_dcc_review_update_button', context)
        self.assertFalse(context['show_dcc_review_update_button'])
        self.assertIn('show_confirmed_status', context)
        self.assertFalse(context['show_confirmed_status'])
        self.assertIn('show_needs_followup_status', context)
        self.assertFalse(context['show_needs_followup_status'])
        self.assertIn('show_study_response_status', context)
        self.assertFalse(context['show_study_response_status'])

    def test_context_with_tagged_trait_from_other_study_with_response(self):
        other_tagged_trait = factories.TaggedTraitFactory.create()
        dcc_review = factories.DCCReviewFactory.create(tagged_trait=other_tagged_trait,
                                                       status=models.DCCReview.STATUS_FOLLOWUP)
        factories.StudyResponseFactory.create(dcc_review=dcc_review)
        response = self.client.get(self.get_url(other_tagged_trait.pk))
        context = response.context
        self.assertIn('show_quality_review_panel', context)
        self.assertFalse(context['show_quality_review_panel'])
        self.assertIn('show_dcc_review_add_button', context)
        self.assertFalse(context['show_dcc_review_add_button'])
        self.assertIn('show_dcc_review_update_button', context)
        self.assertFalse(context['show_dcc_review_update_button'])
        self.assertIn('show_confirmed_status', context)
        self.assertFalse(context['show_confirmed_status'])
        self.assertIn('show_needs_followup_status', context)
        self.assertFalse(context['show_needs_followup_status'])
        self.assertIn('show_study_response_status', context)
        self.assertFalse(context['show_study_response_status'])


class TaggedTraitDetailDCCAnalystTest(TaggedTraitDetailTestsMixin, DCCAnalystLoginTestCase):

    def setUp(self):
        super().setUp()
        self.tagged_trait = factories.TaggedTraitFactory.create()
        self.user.refresh_from_db()

    def test_delete_button(self):
        """A DCC analyst does see a button to delete the tagged trait."""
        response = self.client.get(self.get_url(self.tagged_trait.pk))
        self.assertContains(response, reverse('tags:tagged-traits:pk:delete', kwargs={'pk': self.tagged_trait.pk}))

<<<<<<< HEAD
    def test_disabled_delete_button_for_reviewed_tagged_trait(self):
        """A phenotype tagger sees a disabled button to delete the tagged trait."""
        factories.DCCReviewFactory.create(tagged_trait=self.tagged_trait, status=models.DCCReview.STATUS_FOLLOWUP)
=======
    def test_no_delete_button_for_needfollowup_reviewed_tagged_trait(self):
        """A phenotype tagger sees no button to delete the tagged trait."""
        factories.DCCReviewFactory.create(tagged_trait=self.tagged_trait, status=models.DCCReview.STATUS_FOLLOWUP,
                                          comment='foo')
>>>>>>> 55d0b48f
        response = self.client.get(self.get_url(self.tagged_trait.pk))
        self.assertNotContains(response, reverse('tags:tagged-traits:pk:delete', kwargs={'pk': self.tagged_trait.pk}))

    def test_no_delete_button_for_confirmed_reviewed_tagged_trait(self):
        """A phenotype tagger sees no button to delete the tagged trait."""
        factories.DCCReviewFactory.create(tagged_trait=self.tagged_trait, status=models.DCCReview.STATUS_CONFIRMED)
        response = self.client.get(self.get_url(self.tagged_trait.pk))
        self.assertNotContains(response, reverse('tags:tagged-traits:pk:delete', kwargs={'pk': self.tagged_trait.pk}))

<<<<<<< HEAD
=======
    def test_no_delete_button_for_archived_tagged_trait(self):
        """Delete button doesn't show up for archived tagged trait."""
        self.tagged_trait.archive()
        response = self.client.get(self.get_url(self.tagged_trait.pk))
        self.assertNotContains(response, reverse('tags:tagged-traits:pk:delete', kwargs={'pk': self.tagged_trait.pk}))

    def test_dcc_review_info(self):
        """A DCC analyst does see DCC review info on this detail page."""
        dcc_review = factories.DCCReviewFactory.create(
            tagged_trait=self.tagged_trait,
            status=models.DCCReview.STATUS_FOLLOWUP,
            comment='dcc test comment'
        )
        response = self.client.get(self.get_url(self.tagged_trait.pk))
        self.assertContains(response, dcc_review.get_status_display())
        self.assertContains(response, dcc_review.comment)

>>>>>>> 55d0b48f
    def test_context_with_unreviewed_trait(self):
        """The context contains the proper flags for the add/update review buttons."""
        response = self.client.get(self.get_url(self.tagged_trait.pk))
        context = response.context
        self.assertIn('show_quality_review_panel', context)
        self.assertTrue(context['show_quality_review_panel'])
        self.assertIn('show_dcc_review_add_button', context)
        self.assertTrue(context['show_dcc_review_add_button'])
        self.assertIn('show_dcc_review_update_button', context)
        self.assertFalse(context['show_dcc_review_update_button'])
        self.assertIn('show_confirmed_status', context)
        self.assertFalse(context['show_confirmed_status'])
        self.assertIn('show_needs_followup_status', context)
        self.assertFalse(context['show_needs_followup_status'])
        self.assertIn('show_study_response_status', context)
        self.assertFalse(context['show_study_response_status'])

    def test_context_with_confirmed_trait(self):
        """The context contains the proper flags for the add/update review buttons."""
        factories.DCCReviewFactory.create(tagged_trait=self.tagged_trait, status=models.DCCReview.STATUS_CONFIRMED)
        response = self.client.get(self.get_url(self.tagged_trait.pk))
<<<<<<< HEAD
        context = response.context
        self.assertIn('show_quality_review_panel', context)
        self.assertTrue(context['show_quality_review_panel'])
        self.assertIn('show_dcc_review_add_button', context)
        self.assertFalse(context['show_dcc_review_add_button'])
        self.assertIn('show_dcc_review_update_button', context)
        self.assertTrue(context['show_dcc_review_update_button'])
        self.assertIn('show_confirmed_status', context)
        self.assertTrue(context['show_confirmed_status'])
        self.assertIn('show_needs_followup_status', context)
        self.assertFalse(context['show_needs_followup_status'])
        self.assertIn('show_study_response_status', context)
        self.assertFalse(context['show_study_response_status'])

    def test_context_with_needs_followup_trait(self):
        """The context contains the proper flags for the add/update review buttons."""
        factories.DCCReviewFactory.create(tagged_trait=self.tagged_trait, status=models.DCCReview.STATUS_FOLLOWUP)
        response = self.client.get(self.get_url(self.tagged_trait.pk))
        context = response.context
        self.assertIn('show_quality_review_panel', context)
        self.assertTrue(context['show_quality_review_panel'])
        self.assertIn('show_dcc_review_add_button', context)
        self.assertFalse(context['show_dcc_review_add_button'])
        self.assertIn('show_dcc_review_update_button', context)
        self.assertTrue(context['show_dcc_review_update_button'])
        self.assertIn('show_confirmed_status', context)
        self.assertFalse(context['show_confirmed_status'])
        self.assertIn('show_needs_followup_status', context)
        self.assertTrue(context['show_needs_followup_status'])
        self.assertIn('show_study_response_status', context)
        self.assertFalse(context['show_study_response_status'])

    def test_context_with_reviewed_trait_with_response(self):
        dcc_review = factories.DCCReviewFactory.create(tagged_trait=self.tagged_trait,
                                                       status=models.DCCReview.STATUS_FOLLOWUP)
        factories.StudyResponseFactory.create(dcc_review=dcc_review)
=======
        self.assertContains(response, reverse('tags:tagged-traits:pk:dcc-review:new', args=[self.tagged_trait.pk]))

    def test_archived_tagged_trait_missing_link_to_review(self):
        """An archived tagged trait does not include a link to review for DCC users."""
        self.tagged_trait.archive()
        response = self.client.get(self.get_url(self.tagged_trait.pk))
        self.assertNotContains(response, reverse('tags:tagged-traits:pk:dcc-review:new', args=[self.tagged_trait.pk]))

    def test_context_with_reviewed_trait(self):
        """The context contains the proper flags when the tagged trait has been reviewed.."""
        factories.DCCReviewFactory.create(tagged_trait=self.tagged_trait)
>>>>>>> 55d0b48f
        response = self.client.get(self.get_url(self.tagged_trait.pk))
        context = response.context
        self.assertIn('show_quality_review_panel', context)
        self.assertTrue(context['show_quality_review_panel'])
        self.assertIn('show_dcc_review_add_button', context)
        self.assertFalse(context['show_dcc_review_add_button'])
        self.assertIn('show_dcc_review_update_button', context)
        self.assertFalse(context['show_dcc_review_update_button'])
        self.assertIn('show_confirmed_status', context)
        self.assertFalse(context['show_confirmed_status'])
        self.assertIn('show_needs_followup_status', context)
        self.assertTrue(context['show_needs_followup_status'])
        self.assertIn('show_study_response_status', context)
        self.assertTrue(context['show_study_response_status'])

    def test_unreviewed_tagged_trait_includes_link_to_review(self):
        """An unreviewed tagged trait includes a link to review for DCC users."""
        response = self.client.get(self.get_url(self.tagged_trait.pk))
        self.assertContains(response, reverse('tags:tagged-traits:pk:dcc-review:new', args=[self.tagged_trait.pk]))

    def test_reviewed_tagged_trait_includes_link_to_udpate(self):
        """The context contains the proper flags when the tagged trait has not been reviewed.."""
        factories.DCCReviewFactory.create(tagged_trait=self.tagged_trait)
        response = self.client.get(self.get_url(self.tagged_trait.pk))
        self.assertContains(response, reverse('tags:tagged-traits:pk:dcc-review:update', args=[self.tagged_trait.pk]))

    def test_archived_tagged_trait_missing_link_to_udpate(self):
        """An archived tagged trait does not include a link to update the dcc review."""
        factories.DCCReviewFactory.create(tagged_trait=self.tagged_trait)
        self.tagged_trait.archive()
        response = self.client.get(self.get_url(self.tagged_trait.pk))
        self.assertNotContains(
            response, reverse('tags:tagged-traits:pk:dcc-review:update', args=[self.tagged_trait.pk]))


class TaggedTraitTagCountsByStudyTest(UserLoginTestCase):

    def setUp(self):
        super(TaggedTraitTagCountsByStudyTest, self).setUp()

    def make_fake_data(self):
        self.tags = factories.TagFactory.create_batch(2)
        self.studies = StudyFactory.create_batch(2)
        self.taggedtraits = []
        for tag in self.tags:
            for study in self.studies:
                self.taggedtraits.extend(
                    factories.TaggedTraitFactory.create_batch(
                        2, tag=tag, trait__source_dataset__source_study_version__study=study)
                )

    def get_url(self, *args):
        return reverse('tags:tagged-traits:by-study')

    def test_view_success_code(self):
        """View returns successful response code."""
        response = self.client.get(self.get_url())
        self.assertEqual(response.status_code, 200)

    def test_context_data(self):
        """View has appropriate data in the context."""
        response = self.client.get(self.get_url())
        context = response.context
        self.assertIn('taggedtrait_tag_counts_by_study', context)

    def test_context_data_is_correct(self):
        """Data in the context is correct."""
        self.make_fake_data()
        response = self.client.get(self.get_url())
        context = response.context
        for study in context['taggedtrait_tag_counts_by_study']:
            for tag in study[1]:
                tag_study_count = models.TaggedTrait.objects.filter(
                    tag__pk=tag['tag_pk'],
                    trait__source_dataset__source_study_version__study__pk=study[0]['study_pk']).count()
                self.assertEqual(tag['tt_count'], tag_study_count)

    def test_count_does_not_include_archived_taggedtraits(self):
        """Counts do not include archived tagged traits."""
        self.tag = factories.TagFactory.create()
        study = StudyFactory.create()
        archived_tagged_trait = factories.TaggedTraitFactory.create(
            tag=self.tag, trait__source_dataset__source_study_version__study=study, archived=True)
        non_archived_tagged_trait = factories.TaggedTraitFactory.create(
            tag=self.tag, trait__source_dataset__source_study_version__study=study, archived=False)
        response = self.client.get(self.get_url())
        counts = response.context['taggedtrait_tag_counts_by_study']
        self.assertEqual(counts[0][1][0]['tt_count'], 1)


class TaggedTraitStudyCountsByTagTest(UserLoginTestCase):

    def setUp(self):
        super(TaggedTraitStudyCountsByTagTest, self).setUp()

    def make_fake_data(self):
        self.tags = factories.TagFactory.create_batch(2)
        self.studies = StudyFactory.create_batch(2)
        self.taggedtraits = []
        for tag in self.tags:
            for study in self.studies:
                self.taggedtraits.append(
                    factories.TaggedTraitFactory.create_batch(
                        2, tag=tag, trait__source_dataset__source_study_version__study=study)
                )

    def get_url(self, *args):
        return reverse('tags:tagged-traits:by-tag')

    def test_view_success_code(self):
        """View returns successful response code."""
        response = self.client.get(self.get_url())
        self.assertEqual(response.status_code, 200)

    def test_context_data(self):
        """View has appropriate data in the context."""
        response = self.client.get(self.get_url())
        context = response.context
        self.assertIn('taggedtrait_study_counts_by_tag', context)

    def test_context_data_is_correct(self):
        """Data in the context is correct."""
        self.make_fake_data()
        response = self.client.get(self.get_url())
        context = response.context
        for tag in context['taggedtrait_study_counts_by_tag']:
            for study in tag[1]:
                study_tag_count = models.TaggedTrait.objects.filter(
                    tag__pk=tag[0]['tag_pk'],
                    trait__source_dataset__source_study_version__study__pk=study['study_pk']).count()
                self.assertEqual(study['tt_count'], study_tag_count)

    def test_count_does_not_include_archived_taggedtraits(self):
        """Counts do not include archived tagged traits."""
        self.tag = factories.TagFactory.create()
        study = StudyFactory.create()
        archived_tagged_trait = factories.TaggedTraitFactory.create(
            tag=self.tag, trait__source_dataset__source_study_version__study=study, archived=True)
        non_archived_tagged_trait = factories.TaggedTraitFactory.create(
            tag=self.tag, trait__source_dataset__source_study_version__study=study, archived=False)
        response = self.client.get(self.get_url())
        counts = response.context['taggedtrait_study_counts_by_tag']
        self.assertEqual(counts[0][1][0]['tt_count'], 1)


class TaggedTraitByTagAndStudyListTestsMixin(object):

    def get_url(self, *args):
        return reverse('tags:tag:study:list', args=args)

    def test_view_success_code(self):
        """View returns successful response code."""
        response = self.client.get(self.get_url(self.tag.pk, self.study.pk))
        self.assertEqual(response.status_code, 200)

    def test_view_with_invalid_study_pk(self):
        """View returns 404 response code when the study pk doesn't exist."""
        response = self.client.get(self.get_url(self.tag.pk, self.study.pk + 1))
        self.assertEqual(response.status_code, 404)

    def test_view_with_invalid_tag_pk(self):
        """View returns 404 response code when the pk doesn't exist."""
        response = self.client.get(self.get_url(self.tag.pk + 1, self.study.pk))
        self.assertEqual(response.status_code, 404)

    def test_view_table_contains_correct_records(self):
        response = self.client.get(self.get_url(self.tag.pk, self.study.pk))
        context = response.context
        table = context['tagged_trait_table']
        self.assertEqual(len(table.data), len(self.tagged_traits))
        for tagged_trait in self.tagged_traits:
            self.assertIn(tagged_trait, table.data, msg='tagged_trait_table does not contain {}'.format(tagged_trait))

    def test_view_works_with_no_tagged_traits_in_study(self):
        other_study = StudyFactory.create()
        other_tag = factories.TagFactory.create()
        response = self.client.get(self.get_url(other_tag.pk, other_study.pk))
        self.assertEqual(response.status_code, 200)
        context = response.context
        self.assertEqual(len(context['tagged_trait_table'].data), 0)

    def test_view_does_not_show_tagged_traits_from_a_different_study(self):
        other_study = StudyFactory.create()
        other_tagged_trait = factories.TaggedTraitFactory.create(
            tag=self.tag, trait__source_dataset__source_study_version__study=other_study)
        response = self.client.get(self.get_url(self.tag.pk, self.study.pk))
        context = response.context
        self.assertNotIn(other_tagged_trait, context['tagged_trait_table'].data)

    def test_view_does_not_show_tagged_traits_from_a_different_tag(self):
        other_tag = factories.TagFactory.create()
        other_tagged_trait = factories.TaggedTraitFactory.create(
            tag=other_tag, trait__source_dataset__source_study_version__study=self.study)
        response = self.client.get(self.get_url(self.tag.pk, self.study.pk))
        context = response.context
        self.assertNotIn(other_tagged_trait, context['tagged_trait_table'].data)

    def test_no_archived_taggedtraits(self):
        """Archived tagged traits do not appear in the table."""
        models.TaggedTrait.objects.all().delete()
        archived_tagged_trait = factories.TaggedTraitFactory.create(
            tag=self.tag, trait__source_dataset__source_study_version__study=self.study, archived=True)
        non_archived_tagged_trait = factories.TaggedTraitFactory.create(
            tag=self.tag, trait__source_dataset__source_study_version__study=self.study, archived=False)
        response = self.client.get(self.get_url(self.tag.pk, self.study.pk))
        self.assertIn('tagged_trait_table', response.context)
        table = response.context['tagged_trait_table']
        self.assertNotIn(archived_tagged_trait, table.data)
        self.assertIn(non_archived_tagged_trait, table.data)


class TaggedTraitByTagAndStudyListTest(TaggedTraitByTagAndStudyListTestsMixin, UserLoginTestCase):

    def setUp(self):
        super(TaggedTraitByTagAndStudyListTest, self).setUp()
        self.study = StudyFactory.create()
        self.tag = factories.TagFactory.create()
        self.tagged_traits = factories.TaggedTraitFactory.create_batch(
            10, tag=self.tag, trait__source_dataset__source_study_version__study=self.study)

    def test_context_data(self):
        """View has appropriate data in the context."""
        response = self.client.get(self.get_url(self.tag.pk, self.study.pk))
        context = response.context
        self.assertIn('study', context)
        self.assertIn('tag', context)
        self.assertIn('tagged_trait_table', context)
        self.assertEqual(context['study'], self.study)
        self.assertEqual(context['tag'], self.tag)
        self.assertIn('show_review_button', context)
        self.assertFalse(context['show_review_button'])

    def test_table_class(self):
        """For non-taggers, the tagged trait table class does not have delete buttons."""
        response = self.client.get(self.get_url(self.tag.pk, self.study.pk))
        context = response.context
        self.assertIsInstance(context['tagged_trait_table'], tables.TaggedTraitTable)


class TaggedTraitByTagAndStudyListPhenotypeTaggerTest(TaggedTraitByTagAndStudyListTestsMixin,
                                                      PhenotypeTaggerLoginTestCase):

    def setUp(self):
        super(TaggedTraitByTagAndStudyListPhenotypeTaggerTest, self).setUp()
        self.tag = factories.TagFactory.create()
        self.tagged_traits = factories.TaggedTraitFactory.create_batch(
            10, trait__source_dataset__source_study_version__study=self.study, tag=self.tag)
        self.user.refresh_from_db()
        self.user.profile.taggable_studies.add(self.study)

    def test_context_data(self):
        """View has appropriate data in the context."""
        response = self.client.get(self.get_url(self.tag.pk, self.study.pk))
        context = response.context
        self.assertIn('study', context)
        self.assertIn('tag', context)
        self.assertIn('tagged_trait_table', context)
        self.assertEqual(context['study'], self.study)
        self.assertEqual(context['tag'], self.tag)
        self.assertIn('show_review_button', context)
        self.assertFalse(context['show_review_button'])

    def test_table_class(self):
        """For taggers, the tagged trait table class is correct."""
        response = self.client.get(self.get_url(self.tag.pk, self.study.pk))
        context = response.context
        self.assertIsInstance(context['tagged_trait_table'], tables.TaggedTraitTableWithReviewStatus)


class TaggedTraitByTagAndStudyListDCCAnalystTest(TaggedTraitByTagAndStudyListTestsMixin, DCCAnalystLoginTestCase):

    def setUp(self):
        super(TaggedTraitByTagAndStudyListDCCAnalystTest, self).setUp()
        self.study = StudyFactory.create()
        self.tag = factories.TagFactory.create()
        self.tagged_traits = factories.TaggedTraitFactory.create_batch(
            10, trait__source_dataset__source_study_version__study=self.study, tag=self.tag)
        self.user.refresh_from_db()

    def test_context_data(self):
        """View has appropriate data in the context."""
        response = self.client.get(self.get_url(self.tag.pk, self.study.pk))
        context = response.context
        self.assertIn('study', context)
        self.assertIn('tag', context)
        self.assertIn('tagged_trait_table', context)
        self.assertEqual(context['study'], self.study)
        self.assertEqual(context['tag'], self.tag)
        self.assertIn('show_review_button', context)
        self.assertTrue(context['show_review_button'])

    def test_table_class(self):
        """For DCC Analysts, the tagged trait table class has delete buttons."""
        response = self.client.get(self.get_url(self.tag.pk, self.study.pk))
        context = response.context
        self.assertIsInstance(context['tagged_trait_table'], tables.TaggedTraitTableWithDCCReviewButton)


class TaggedTraitCreateTestsMixin(object):

    def get_url(self, *args):
        """Get the url for the view this class is supposed to test."""
        return reverse('tags:add-one:main')

    def test_view_success_code(self):
        """View returns successful response code."""
        response = self.client.get(self.get_url())
        self.assertEqual(response.status_code, 200)

    def test_context_data(self):
        """View has appropriate data in the context."""
        response = self.client.get(self.get_url())
        context = response.context
        self.assertTrue('form' in context)

    def test_creates_new_object(self):
        """Posting valid data to the form correctly tags a trait."""
        # Check on redirection to detail page, M2M links, and creation message.
        response = self.client.post(self.get_url(), {'trait': self.trait.pk, 'tag': self.tag.pk, })
        new_object = models.TaggedTrait.objects.latest('pk')
        self.assertIsInstance(new_object, models.TaggedTrait)
        self.assertRedirects(response, reverse('tags:tag:detail', args=[new_object.tag.pk]))
        self.assertEqual(new_object.tag, self.tag)
        self.assertEqual(new_object.trait, self.trait)
        self.assertIn(self.trait, self.tag.all_traits.all())
        self.assertIn(self.tag, self.trait.all_tags.all())
        messages = list(response.wsgi_request._messages)
        self.assertEqual(len(messages), 1)
        self.assertFalse('Oops!' in str(messages[0]))

    def test_tags_traits_from_two_studies(self):
        """Correctly able to tag traits from two different studies."""
        study2 = StudyFactory.create()
        self.user.profile.taggable_studies.add(study2)
        trait2 = SourceTraitFactory.create(source_dataset__source_study_version__study=study2)
        # Tag the two traits.
        response1 = self.client.post(self.get_url(), {'trait': self.trait.pk, 'tag': self.tag.pk, })
        response2 = self.client.post(self.get_url(), {'trait': trait2.pk, 'tag': self.tag.pk, })
        # Correctly goes to the tag's detail page and shows a success message.
        self.assertRedirects(response1, self.tag.get_absolute_url())
        self.assertRedirects(response2, self.tag.get_absolute_url())
        # Correctly creates a tagged_trait for each trait.
        for trait_pk in [self.trait.pk, trait2.pk]:
            trait = SourceTrait.objects.get(pk=trait_pk)
            tagged_trait = models.TaggedTrait.objects.get(trait__pk=trait_pk, tag=self.tag)
            self.assertIn(trait, self.tag.all_traits.all())
            self.assertIn(self.tag, trait.all_tags.all())

    def test_invalid_form_message(self):
        """Posting invalid data results in a message about the invalidity."""
        response = self.client.post(self.get_url(), {'trait': '', 'tag': self.tag.pk, })
        messages = list(response.wsgi_request._messages)
        self.assertEqual(len(messages), 1)
        self.assertTrue('Oops!' in str(messages[0]))

    def test_post_blank_trait(self):
        """Posting bad data to the form doesn't tag the trait and shows a form error."""
        response = self.client.post(self.get_url(), {'trait': '', 'tag': self.tag.pk, })
        messages = list(response.wsgi_request._messages)
        self.assertEqual(len(messages), 1)
        self.assertTrue('Oops!' in str(messages[0]))
        form = response.context['form']
        self.assertEqual(form['trait'].errors, [u'This field is required.'])
        self.assertNotIn(self.tag, self.trait.all_tags.all())

    def test_adds_user(self):
        """When a trait is successfully tagged, it has the appropriate creator."""
        response = self.client.post(self.get_url(),
                                    {'trait': self.trait.pk, 'tag': self.tag.pk, })
        new_object = models.TaggedTrait.objects.latest('pk')
        self.assertEqual(self.user, new_object.creator)

    def test_fails_when_trait_is_already_tagged(self):
        """Tagging a trait fails when the trait has already been tagged with this tag."""
        tagged_trait = factories.TaggedTraitFactory.create(tag=self.tag, trait=self.trait)
        response = self.client.post(self.get_url(), {'trait': self.trait.pk, 'tag': self.tag.pk, })
        self.assertEqual(response.status_code, 200)
        messages = list(response.wsgi_request._messages)
        self.assertEqual(len(messages), 1)
        self.assertTrue('Oops!' in str(messages[0]))

    def test_fails_when_trait_is_already_tagged_but_archived(self):
        """Tagging a trait fails when the trait has already been tagged with this tag and archived."""
        tagged_trait = factories.TaggedTraitFactory.create(tag=self.tag, trait=self.trait, archived=True)
        response = self.client.post(self.get_url(), {'trait': self.trait.pk, 'tag': self.tag.pk, })
        self.assertEqual(response.status_code, 200)
        messages = list(response.wsgi_request._messages)
        self.assertEqual(len(messages), 1)
        self.assertTrue('Oops!' in str(messages[0]))


class TaggedTraitCreatePhenotypeTaggerTest(TaggedTraitCreateTestsMixin, PhenotypeTaggerLoginTestCase):

    def setUp(self):
        super(TaggedTraitCreatePhenotypeTaggerTest, self).setUp()
        self.trait = SourceTraitFactory.create(source_dataset__source_study_version__study=self.study)
        self.tag = factories.TagFactory.create()
        self.user.refresh_from_db()

    def test_fails_with_other_study_trait(self):
        """Tagging a trait fails when the trait is not in the user's taggable_studies'."""
        study2 = StudyFactory.create()
        trait2 = SourceTraitFactory.create(source_dataset__source_study_version__study=study2)
        response = self.client.post(self.get_url(), {'trait': trait2.pk, 'tag': self.tag.pk, })
        # They have taggable studies and they're in the phenotype_taggers group, so view is still accessible.
        self.assertEqual(response.status_code, 200)
        messages = list(response.wsgi_request._messages)
        self.assertEqual(len(messages), 1)
        self.assertTrue('Oops!' in str(messages[0]))

    def test_forbidden_non_taggers(self):
        """View returns 403 code when the user is not in phenotype_taggers."""
        phenotype_taggers = Group.objects.get(name='phenotype_taggers')
        self.user.groups.remove(phenotype_taggers)
        response = self.client.get(self.get_url())
        self.assertEqual(response.status_code, 403)

    def test_forbidden_empty_taggable_studies(self):
        """View returns 403 code when the user has no taggable_studies."""
        self.user.profile.taggable_studies.remove(self.trait.source_dataset.source_study_version.study)
        response = self.client.get(self.get_url())
        self.assertEqual(response.status_code, 403)


class TaggedTraitCreateDCCAnalystTest(TaggedTraitCreateTestsMixin, DCCAnalystLoginTestCase):

    def setUp(self):
        super(TaggedTraitCreateDCCAnalystTest, self).setUp()
        self.trait = SourceTraitFactory.create()
        self.tag = factories.TagFactory.create()
        self.user.refresh_from_db()

    def test_tag_other_study_trait(self):
        """Tagging a trait from another study works since the analyst doesn't have taggable_studies."""
        study2 = StudyFactory.create()
        trait2 = SourceTraitFactory.create(source_dataset__source_study_version__study=study2)
        response = self.client.post(self.get_url(), {'trait': trait2.pk, 'tag': self.tag.pk, })
        # View redirects to success url.
        self.assertRedirects(response, reverse('tags:tag:detail', args=[self.tag.pk]))
        self.assertEqual(response.status_code, 302)
        messages = list(response.wsgi_request._messages)
        self.assertEqual(len(messages), 1)
        self.assertFalse('Oops!' in str(messages[0]))

    def test_view_success_without_phenotype_taggers_group(self):
        """View is accessible even when the DCC user is not in phenotype_taggers."""
        phenotype_taggers = Group.objects.get(name='phenotype_taggers')
        self.user.groups.remove(phenotype_taggers)
        response = self.client.get(self.get_url())
        self.assertEqual(response.status_code, 200)

    def test_view_success_with_empty_taggable_studies(self):
        """View is accessible when the DCC user has no taggable_studies."""
        self.user.profile.taggable_studies.remove(self.trait.source_dataset.source_study_version.study)
        response = self.client.get(self.get_url())
        self.assertEqual(response.status_code, 200)


class TaggedTraitDeleteTestsMixin(object):

    def get_url(self, *args):
        """Get the url for the view this class is supposed to test."""
        return reverse('tags:tagged-traits:pk:delete', args=args)

    def test_view_success_code(self):
        """View returns successful response code."""
        response = self.client.get(self.get_url(self.tagged_trait.pk))
        self.assertEqual(response.status_code, 200)

    def test_view_with_invalid_pk(self):
        """View returns 404 response code when the pk doesn't exist."""
        response = self.client.get(self.get_url(self.tagged_trait.pk + 1))
        self.assertEqual(response.status_code, 404)

    def test_context_data(self):
        """View has appropriate data in the context."""
        response = self.client.get(self.get_url(self.tagged_trait.pk))
        context = response.context
        self.assertIn('tagged_trait', context)
        self.assertEqual(context['tagged_trait'], self.tagged_trait)
        self.assertEqual(context['next_url'], None)

    def test_deletes_unreviewed(self):
        """Posting 'submit' to the form correctly deletes the tagged_trait."""
        response = self.client.post(self.get_url(self.tagged_trait.pk), {'submit': ''})
        self.assertEqual(response.status_code, 302)
        with self.assertRaises(models.TaggedTrait.DoesNotExist):
            self.tagged_trait.refresh_from_db()
        self.assertEqual(models.TaggedTrait.objects.count(), 0)
        messages = list(response.wsgi_request._messages)
        self.assertEqual(len(messages), 1)
        self.assertFalse('Oops!' in str(messages[0]))

    def test_post_anything_deletes_unreviewed(self):
        """Posting anything at all, even an empty dict, deletes the object."""
        # Is this really the behavior I want? I'm not sure...
        # Sounds like it might be:
        # https://stackoverflow.com/questions/17678689/how-to-add-a-cancel-button-to-deleteview-in-django
        response = self.client.post(self.get_url(self.tagged_trait.pk), {})
        self.assertEqual(response.status_code, 302)
        with self.assertRaises(models.TaggedTrait.DoesNotExist):
            self.tagged_trait.refresh_from_db()
        self.assertEqual(models.TaggedTrait.objects.count(), 0)
        messages = list(response.wsgi_request._messages)
        self.assertEqual(len(messages), 1)
        self.assertFalse('Oops!' in str(messages[0]))

    def test_confirmed_tagged_trait_get_request_redirects_before_confirmation_view(self):
        """Cannot delete a TaggedTrait that has been confirmed by the DCC."""
        dcc_review = factories.DCCReviewFactory.create(tagged_trait=self.tagged_trait,
                                                       status=models.DCCReview.STATUS_CONFIRMED)
        response = self.client.get(self.get_url(self.tagged_trait.pk))
        self.assertEqual(response.status_code, 302)
        # Make sure it wasn't deleted.
        self.assertIn(self.tagged_trait, models.TaggedTrait.objects.all())
        messages = list(response.wsgi_request._messages)
        self.assertEqual(len(messages), 1)
        self.assertIn(views.CONFIRMED_TAGGED_TRAIT_DELETE_ERROR_MESSAGE, str(messages[0]))

    def test_does_not_delete_confirmed(self):
        """Cannot delete a TaggedTrait that has been confirmed by the DCC."""
        dcc_review = factories.DCCReviewFactory.create(tagged_trait=self.tagged_trait,
                                                       status=models.DCCReview.STATUS_CONFIRMED)
        response = self.client.post(self.get_url(self.tagged_trait.pk), {'submit': ''})
        self.assertEqual(response.status_code, 302)
        # Make sure it wasn't deleted.
        self.assertIn(self.tagged_trait, models.TaggedTrait.objects.all())
        messages = list(response.wsgi_request._messages)
        self.assertEqual(len(messages), 1)
        self.assertIn(views.CONFIRMED_TAGGED_TRAIT_DELETE_ERROR_MESSAGE, str(messages[0]))

<<<<<<< HEAD
    def test_needs_followup_tagged_trait_get_request_redirects_before_confirmation_view(self):
        """Redirect when trying to delete a TaggedTrait that was reviewed with needs followup."""
        dcc_review = factories.DCCReviewFactory.create(tagged_trait=self.tagged_trait,
=======
    def test_needs_followup_tagged_trait_get_request_reaches_confirmation_view(self):
        """Confirmation view has success code when trying to delete a needs followup reviewed TaggedTrait."""
        dcc_review = factories.DCCReviewFactory.create(tagged_trait=self.tagged_trait, comment='foo',
>>>>>>> 55d0b48f
                                                       status=models.DCCReview.STATUS_FOLLOWUP)
        response = self.client.get(self.get_url(self.tagged_trait.pk))
        self.assertEqual(response.status_code, 200)
        # Make sure it wasn't deleted.
        self.assertIn(self.tagged_trait, models.TaggedTrait.objects.all())

<<<<<<< HEAD
    def test_cannot_delete_a_reviewed_trait(self):
        """Cannot delete a TaggedTrait that was reviewed with needs followup."""
        dcc_review = factories.DCCReviewFactory.create(tagged_trait=self.tagged_trait,
=======
    def test_archives_need_followup(self):
        """Archives a TaggedTrait that was reviewed with needs followup."""
        dcc_review = factories.DCCReviewFactory.create(tagged_trait=self.tagged_trait, comment='foo',
>>>>>>> 55d0b48f
                                                       status=models.DCCReview.STATUS_FOLLOWUP)
        response = self.client.post(self.get_url(self.tagged_trait.pk), {'submit': ''})
        self.assertEqual(response.status_code, 302)
        self.tagged_trait.refresh_from_db()
        self.assertTrue(self.tagged_trait.archived)
        messages = list(response.wsgi_request._messages)
        self.assertEqual(len(messages), 1)
        self.assertNotIn(views.CONFIRMED_TAGGED_TRAIT_DELETE_ERROR_MESSAGE, str(messages[0]))

    def test_next_url(self):
        """next_url in context matches the starting url."""
        starting_url = reverse('trait_browser:source:traits:detail', args=[self.trait.pk])
        url_with_next = self.get_url(self.tagged_trait.pk) + '?next={}'.format(starting_url)
        response = self.client.get(url_with_next)
        context = response.context
        self.assertEqual(context['next_url'], starting_url)

    def test_success_url_sourcetraitdetail(self):
        """Redirects to the source trait detail page as expected."""
        starting_url = reverse('trait_browser:source:traits:detail', args=[self.trait.pk])
        url_with_next = self.get_url(self.tagged_trait.pk) + '?next={}'.format(starting_url)
        response = self.client.post(url_with_next, {'submit': ''})
        self.assertRedirects(response, starting_url)

    def test_success_url_taggedtraitdetail(self):
        """Redirects to the TaggedTraitByTagAndStudyList view as expected."""
        starting_url = reverse('tags:tagged-traits:pk:detail', args=[self.tagged_trait.pk])
        tag_study_list_url = reverse(
            'tags:tag:study:list',
            kwargs={'pk_study': self.trait.source_dataset.source_study_version.study.pk,
                    'pk': self.tag.pk}
        )
        url_with_next = self.get_url(self.tagged_trait.pk) + '?next={}'.format(starting_url)
        response = self.client.post(url_with_next, {'submit': ''})
        self.assertRedirects(response, tag_study_list_url)

    def test_success_url_profile(self):
        """Redirects to the profile page as expected."""
        starting_url = reverse('profiles:profile')
        url_with_next = self.get_url(self.tagged_trait.pk) + '?next={}'.format(starting_url)
        response = self.client.post(url_with_next, {'submit': ''})
        self.assertRedirects(response, starting_url)

    def test_success_url_no_starting_url(self):
        """Redirects to the profile page as expected."""
        tag_study_list_url = reverse(
            'tags:tag:study:list',
            kwargs={'pk_study': self.trait.source_dataset.source_study_version.study.pk,
                    'pk': self.tag.pk}
        )
        response = self.client.post(self.get_url(self.tagged_trait.pk), {'submit': ''})
        self.assertRedirects(response, tag_study_list_url)


class TaggedTraitDeletePhenotypeTaggerTest(TaggedTraitDeleteTestsMixin, PhenotypeTaggerLoginTestCase):

    def setUp(self):
        super(TaggedTraitDeletePhenotypeTaggerTest, self).setUp()
        self.trait = SourceTraitFactory.create(source_dataset__source_study_version__study=self.study)
        self.tag = factories.TagFactory.create()
        self.user.refresh_from_db()
        self.tagged_trait = models.TaggedTrait.objects.create(trait=self.trait, tag=self.tag, creator=self.user)

    def test_deletes_unreviewed_tagged_by_other_user(self):
        """User can delete a tagged trait that was created by someone else from the same study."""
        trait = SourceTraitFactory.create(source_dataset__source_study_version__study=self.study)
        other_user = UserFactory.create()
        phenotype_taggers = Group.objects.get(name='phenotype_taggers')
        other_user.groups.add(phenotype_taggers)
        other_user.profile.taggable_studies.add(self.study)
        other_user_tagged_trait = models.TaggedTrait.objects.create(trait=trait, tag=self.tag, creator=other_user)
        response = self.client.post(self.get_url(other_user_tagged_trait.pk), {'submit': ''})
        self.assertEqual(response.status_code, 302)
        with self.assertRaises(models.TaggedTrait.DoesNotExist):
            other_user_tagged_trait.refresh_from_db()
        self.assertEqual(models.TaggedTrait.objects.count(), 1)
        messages = list(response.wsgi_request._messages)
        self.assertEqual(len(messages), 1)
        self.assertFalse('Oops!' in str(messages[0]))

    def test_forbidden_non_taggers(self):
        """View returns 403 code when the user is not in phenotype_taggers."""
        phenotype_taggers = Group.objects.get(name='phenotype_taggers')
        self.user.groups.remove(phenotype_taggers)
        response = self.client.get(self.get_url(self.tagged_trait.pk))
        self.assertEqual(response.status_code, 403)

    def test_forbidden_wrong_taggable_studies(self):
        """View returns 403 code when the user has no taggable_studies."""
        self.user.profile.taggable_studies.remove(self.trait.source_dataset.source_study_version.study)
        response = self.client.get(self.get_url(self.tagged_trait.pk))
        self.assertEqual(response.status_code, 403)


class TaggedTraitDeleteDCCAnalystTest(TaggedTraitDeleteTestsMixin, DCCAnalystLoginTestCase):

    def setUp(self):
        super(TaggedTraitDeleteDCCAnalystTest, self).setUp()
        self.trait = SourceTraitFactory.create()
        self.tag = factories.TagFactory.create()
        self.user.refresh_from_db()
        self.tagged_trait = models.TaggedTrait.objects.create(trait=self.trait, tag=self.tag, creator=self.user)

    def test_deletes_unreviewed_tagged_by_other_user(self):
        """User can delete a tagged trait that was created by someone else from the same study."""
        trait = SourceTraitFactory.create(
            source_dataset__source_study_version__study=self.trait.source_dataset.source_study_version.study)
        other_user = UserFactory.create()
        phenotype_taggers = Group.objects.get(name='phenotype_taggers')
        other_user.groups.add(phenotype_taggers)
        other_user.profile.taggable_studies.add(self.trait.source_dataset.source_study_version.study)
        other_user_tagged_trait = models.TaggedTrait.objects.create(trait=trait, tag=self.tag, creator=other_user)
        response = self.client.post(self.get_url(other_user_tagged_trait.pk), {'submit': ''})
        self.assertEqual(response.status_code, 302)
        with self.assertRaises(models.TaggedTrait.DoesNotExist):
            other_user_tagged_trait.refresh_from_db()
        self.assertEqual(models.TaggedTrait.objects.count(), 1)
        messages = list(response.wsgi_request._messages)
        self.assertEqual(len(messages), 1)
        self.assertFalse('Oops!' in str(messages[0]))

    def test_view_success_without_phenotype_taggers_group(self):
        """DCC user can access the view even when they're not in phenotype_taggers."""
        phenotype_taggers = Group.objects.get(name='phenotype_taggers')
        self.user.groups.remove(phenotype_taggers)
        response = self.client.get(self.get_url(self.tagged_trait.pk))
        self.assertEqual(response.status_code, 200)

    def test_view_success_with_empty_taggable_studies(self):
        """DCC user can access the view even with no taggable_studies."""
        self.user.profile.taggable_studies.remove(self.trait.source_dataset.source_study_version.study)
        response = self.client.get(self.get_url(self.tagged_trait.pk))
        self.assertEqual(response.status_code, 200)

<<<<<<< HEAD
    def test_confirmed_tagged_trait_get_request_redirects_before_confirmation_view(self):
        """Cannot delete a TaggedTrait that has been confirmed by the DCC."""
        dcc_review = factories.DCCReviewFactory.create(tagged_trait=self.tagged_trait,
                                                       status=models.DCCReview.STATUS_CONFIRMED)
        response = self.client.get(self.get_url(self.tagged_trait.pk))
        self.assertEqual(response.status_code, 302)
        # Make sure it wasn't deleted.
        self.assertIn(self.tagged_trait, models.TaggedTrait.objects.all())
        messages = list(response.wsgi_request._messages)
        self.assertEqual(len(messages), 1)
        self.assertIn(views.REVIEWED_TAGGED_TRAIT_DELETE_ERROR_MESSAGE, str(messages[0]))

    def test_cannot_delete_a_confirmed_trait(self):
        """Cannot delete a TaggedTrait that has been confirmed by the DCC."""
        dcc_review = factories.DCCReviewFactory.create(tagged_trait=self.tagged_trait,
                                                       status=models.DCCReview.STATUS_CONFIRMED)
        response = self.client.post(self.get_url(self.tagged_trait.pk), {'submit': ''})
        self.assertEqual(response.status_code, 302)
        # Make sure it wasn't deleted.
        self.assertIn(self.tagged_trait, models.TaggedTrait.objects.all())
        messages = list(response.wsgi_request._messages)
        self.assertEqual(len(messages), 1)
        self.assertIn(views.REVIEWED_TAGGED_TRAIT_DELETE_ERROR_MESSAGE, str(messages[0]))

    def test_needs_followup_tagged_trait_get_request_redirects_before_confirmation_view(self):
        """Redirect when trying to delete a TaggedTrait that was reviewed with needs followup."""
        dcc_review = factories.DCCReviewFactory.create(tagged_trait=self.tagged_trait,
                                                       status=models.DCCReview.STATUS_FOLLOWUP)
        response = self.client.get(self.get_url(self.tagged_trait.pk))
        self.assertEqual(response.status_code, 302)
        # Make sure it wasn't deleted.
        self.assertIn(self.tagged_trait, models.TaggedTrait.objects.all())
        messages = list(response.wsgi_request._messages)
        self.assertEqual(len(messages), 1)
        self.assertIn(views.REVIEWED_TAGGED_TRAIT_DELETE_ERROR_MESSAGE, str(messages[0]))

    def test_cannot_delete_a_reviewed_trait(self):
        """Cannot delete a TaggedTrait that was reviewed with needs followup."""
        dcc_review = factories.DCCReviewFactory.create(tagged_trait=self.tagged_trait,
                                                       status=models.DCCReview.STATUS_FOLLOWUP)
        response = self.client.post(self.get_url(self.tagged_trait.pk), {'submit': ''})
        self.assertEqual(response.status_code, 302)
        # Make sure it wasn't deleted.
        self.assertIn(self.tagged_trait, models.TaggedTrait.objects.all())
        messages = list(response.wsgi_request._messages)
        self.assertEqual(len(messages), 1)
        self.assertIn(views.REVIEWED_TAGGED_TRAIT_DELETE_ERROR_MESSAGE, str(messages[0]))

    def test_next_url(self):
        """next_url in context matches the starting url."""
        starting_url = reverse('trait_browser:source:traits:detail', args=[self.trait.pk])
        url_with_next = self.get_url(self.tagged_trait.pk) + '?next={}'.format(starting_url)
        response = self.client.get(url_with_next)
        context = response.context
        self.assertEqual(context['next_url'], starting_url)

    def test_success_url_sourcetraitdetail(self):
        """Redirects to the source trait detail page as expected."""
        starting_url = reverse('trait_browser:source:traits:detail', args=[self.trait.pk])
        url_with_next = self.get_url(self.tagged_trait.pk) + '?next={}'.format(starting_url)
        response = self.client.post(url_with_next, {'submit': ''})
        self.assertRedirects(response, starting_url)

    def test_success_url_taggedtraitdetail(self):
        """Redirects to the TaggedTraitByTagAndStudyList view as expected."""
        starting_url = reverse('tags:tagged-traits:pk:detail', args=[self.tagged_trait.pk])
        tag_study_list_url = reverse(
            'tags:tag:study:list',
            kwargs={'pk_study': self.trait.source_dataset.source_study_version.study.pk,
                    'pk': self.tag.pk}
        )
        url_with_next = self.get_url(self.tagged_trait.pk) + '?next={}'.format(starting_url)
        response = self.client.post(url_with_next, {'submit': ''})
        self.assertRedirects(response, tag_study_list_url)

    def test_success_url_profile(self):
        """Redirects to the profile page as expected."""
        starting_url = reverse('profiles:profile')
        url_with_next = self.get_url(self.tagged_trait.pk) + '?next={}'.format(starting_url)
        response = self.client.post(url_with_next, {'submit': ''})
        self.assertRedirects(response, starting_url)

    def test_success_url_no_starting_url(self):
        """Redirects to the profile page as expected."""
        tag_study_list_url = reverse(
            'tags:tag:study:list',
            kwargs={'pk_study': self.trait.source_dataset.source_study_version.study.pk,
                    'pk': self.tag.pk}
        )
        response = self.client.post(self.get_url(self.tagged_trait.pk), {'submit': ''})
        self.assertRedirects(response, tag_study_list_url)


class TaggedTraitCreateByTagTest(PhenotypeTaggerLoginTestCase):
=======
>>>>>>> 55d0b48f

class TaggedTraitCreateByTagTestsMixin(object):

    def get_url(self, *args):
        """Get the url for the view this class is supposed to test."""
        return reverse('tags:add-one:by-tag', args=args)

    def test_view_success_code(self):
        """View returns successful response code."""
        response = self.client.get(self.get_url(self.tag.pk))
        self.assertEqual(response.status_code, 200)

    def test_context_data(self):
        """View has appropriate data in the context."""
        response = self.client.get(self.get_url(self.tag.pk))
        context = response.context
        self.assertTrue('form' in context)
        self.assertTrue('tag' in context)
        self.assertEqual(context['tag'], self.tag)

    def test_creates_new_object(self):
        """Posting valid data to the form correctly tags a single trait."""
        # Check on redirection to detail page, M2M links, and creation message.
        form_data = {'trait': self.trait.pk, }
        response = self.client.post(self.get_url(self.tag.pk), form_data)
        self.assertRedirects(response, self.tag.get_absolute_url())
        new_object = models.TaggedTrait.objects.latest('pk')
        self.assertIsInstance(new_object, models.TaggedTrait)
        self.assertEqual(new_object.tag, self.tag)
        self.assertEqual(new_object.trait, self.trait)
        self.assertIn(self.trait, self.tag.all_traits.all())
        self.assertIn(self.tag, self.trait.all_tags.all())
        messages = list(response.wsgi_request._messages)
        self.assertEqual(len(messages), 1)
        self.assertFalse('Oops!' in str(messages[0]))

    def test_tags_traits_from_two_studies(self):
        """Correctly able to tag traits from two different studies."""
        study2 = StudyFactory.create()
        self.user.profile.taggable_studies.add(study2)
        trait2 = SourceTraitFactory.create(source_dataset__source_study_version__study=study2)
        # Tag the two traits.
        response1 = self.client.post(self.get_url(self.tag.pk), {'trait': self.trait.pk, })
        response2 = self.client.post(self.get_url(self.tag.pk), {'trait': trait2.pk, })
        # Correctly goes to the tag's detail page and shows a success message.
        self.assertRedirects(response1, self.tag.get_absolute_url())
        self.assertRedirects(response2, self.tag.get_absolute_url())
        # Correctly creates a tagged_trait for each trait.
        for trait_pk in [self.trait.pk, trait2.pk]:
            trait = SourceTrait.objects.get(pk=trait_pk)
            tagged_trait = models.TaggedTrait.objects.get(trait__pk=trait_pk, tag=self.tag)
            self.assertIn(trait, self.tag.all_traits.all())
            self.assertIn(self.tag, trait.all_tags.all())

    def test_invalid_form_message(self):
        """Posting invalid data results in a message about the invalidity."""
        response = self.client.post(self.get_url(self.tag.pk), {'trait': '', })
        messages = list(response.wsgi_request._messages)
        self.assertEqual(len(messages), 1)
        self.assertTrue('Oops!' in str(messages[0]))

    def test_post_blank_trait(self):
        """Posting bad data to the form doesn't tag the trait and shows a form error."""
        response = self.client.post(self.get_url(self.tag.pk), {'trait': '', })
        messages = list(response.wsgi_request._messages)
        self.assertEqual(len(messages), 1)
        self.assertTrue('Oops!' in str(messages[0]))
        form = response.context['form']
        self.assertTrue(form.has_error('trait'))
        self.assertNotIn(self.tag, self.trait.all_tags.all())

    def test_adds_user(self):
        """When a trait is successfully tagged, it has the appropriate creator."""
        response = self.client.post(self.get_url(self.tag.pk),
                                    {'trait': self.trait.pk, })
        new_object = models.TaggedTrait.objects.latest('pk')
        self.assertEqual(self.user, new_object.creator)

    def test_fails_when_trait_is_already_tagged(self):
        """Tagging a trait fails when the trait has already been tagged with this tag."""
        tagged_trait = factories.TaggedTraitFactory.create(tag=self.tag, trait=self.trait)
        response = self.client.post(self.get_url(self.tag.pk), {'trait': self.trait.pk, })
        self.assertEqual(response.status_code, 200)
        messages = list(response.wsgi_request._messages)
        self.assertEqual(len(messages), 1)
        self.assertTrue('Oops!' in str(messages[0]))

    def test_fails_when_trait_is_already_tagged_but_archived(self):
        """Tagging a trait fails when the trait has already been tagged with this tag but archived."""
        tagged_trait = factories.TaggedTraitFactory.create(tag=self.tag, trait=self.trait, archived=True)
        response = self.client.post(self.get_url(self.tag.pk), {'trait': self.trait.pk, })
        self.assertEqual(response.status_code, 200)
        messages = list(response.wsgi_request._messages)
        self.assertEqual(len(messages), 1)
        self.assertTrue('Oops!' in str(messages[0]))


class TaggedTraitCreateByTagPhenotypeTaggerTest(TaggedTraitCreateByTagTestsMixin, PhenotypeTaggerLoginTestCase):

    def setUp(self):
        super(TaggedTraitCreateByTagPhenotypeTaggerTest, self).setUp()
        self.trait = SourceTraitFactory.create(source_dataset__source_study_version__study=self.study)
        self.tag = factories.TagFactory.create()
        self.user.refresh_from_db()

    def test_fails_with_other_study_trait(self):
        """Tagging a trait fails when the trait is not in the user's taggable_studies'."""
        study2 = StudyFactory.create()
        trait2 = SourceTraitFactory.create(source_dataset__source_study_version__study=study2)
        response = self.client.post(self.get_url(self.tag.pk), {'trait': trait2.pk, })
        # They have taggable studies and they're in the phenotype_taggers group, so view is still accessible.
        self.assertEqual(response.status_code, 200)
        messages = list(response.wsgi_request._messages)
        self.assertEqual(len(messages), 1)
        self.assertTrue('Oops!' in str(messages[0]))

    def test_forbidden_non_taggers(self):
        """View returns 403 code when the user is not in phenotype_taggers."""
        phenotype_taggers = Group.objects.get(name='phenotype_taggers')
        self.user.groups.remove(phenotype_taggers)
        response = self.client.get(self.get_url(self.tag.pk))
        self.assertEqual(response.status_code, 403)

    def test_forbidden_empty_taggable_studies(self):
        """View returns 403 code when the user has no taggable_studies."""
        self.user.profile.taggable_studies.remove(self.trait.source_dataset.source_study_version.study)
        response = self.client.get(self.get_url(self.tag.pk))
        self.assertEqual(response.status_code, 403)


class TaggedTraitCreateByTagDCCAnalystTest(TaggedTraitCreateByTagTestsMixin, DCCAnalystLoginTestCase):

    def setUp(self):
        super(TaggedTraitCreateByTagDCCAnalystTest, self).setUp()
        self.trait = SourceTraitFactory.create()
        self.tag = factories.TagFactory.create()
        self.user.refresh_from_db()

    def test_tag_other_study_trait(self):
        """DCC user can tag a trait even when it's not in the user's taggable_studies'."""
        study2 = StudyFactory.create()
        trait2 = SourceTraitFactory.create(source_dataset__source_study_version__study=study2)
        response = self.client.post(self.get_url(self.tag.pk), {'trait': trait2.pk, })
        # View redirects to success url.
        self.assertRedirects(response, reverse('tags:tag:detail', args=[self.tag.pk]))
        self.assertEqual(response.status_code, 302)
        messages = list(response.wsgi_request._messages)
        self.assertEqual(len(messages), 1)
        self.assertFalse('Oops!' in str(messages[0]))

    def test_view_success_without_phenotype_taggers_group_taggers(self):
        """DCC user can access the view even though they're not in phenotype_taggers."""
        phenotype_taggers = Group.objects.get(name='phenotype_taggers')
        self.user.groups.remove(phenotype_taggers)
        response = self.client.get(self.get_url(self.tag.pk))
        self.assertEqual(response.status_code, 200)

    def test_view_success_with_empty_taggable_studies(self):
        """DCC user can access the view even without any taggable_studies."""
        self.user.profile.taggable_studies.remove(self.trait.source_dataset.source_study_version.study)
        response = self.client.get(self.get_url(self.tag.pk))
        self.assertEqual(response.status_code, 200)


class ManyTaggedTraitsCreateTestsMixin(object):

    def get_url(self, *args):
        """Get the url for the view this class is supposed to test."""
        return reverse('tags:add-many:main')

    def test_view_success_code(self):
        """View returns successful response code."""
        response = self.client.get(self.get_url())
        self.assertEqual(response.status_code, 200)

    def test_context_data(self):
        """View has appropriate data in the context."""
        response = self.client.get(self.get_url())
        context = response.context
        self.assertTrue('form' in context)

    def test_creates_single_trait(self):
        """Posting valid data to the form correctly tags a single trait."""
        this_trait = self.traits[0]
        form_data = {'traits': [this_trait.pk], 'tag': self.tag.pk}
        response = self.client.post(self.get_url(), form_data)
        # Correctly goes to the tag's detail page and shows a success message.
        self.assertRedirects(response, self.tag.get_absolute_url())
        messages = list(response.wsgi_request._messages)
        self.assertEqual(len(messages), 1)
        self.assertFalse('Oops!' in str(messages[0]))
        # Correctly creates a tagged_trait for each trait.
        tagged_trait = models.TaggedTrait.objects.get(trait=this_trait, tag=self.tag)
        self.assertIn(this_trait, self.tag.all_traits.all())
        self.assertIn(self.tag, this_trait.all_tags.all())

    def test_creates_two_new_objects(self):
        """Posting valid data to the form correctly tags two traits."""
        # Check on redirection to detail page, M2M links, and creation message.
        some_traits = self.traits[:2]
        response = self.client.post(self.get_url(),
                                    {'traits': [str(t.pk) for t in some_traits], 'tag': self.tag.pk})
        self.assertRedirects(response, self.tag.get_absolute_url())
        for trait in some_traits:
            self.assertIn(trait, self.tag.all_traits.all())
            self.assertIn(self.tag, trait.all_tags.all())
        new_objects = models.TaggedTrait.objects.all()
        for tt in new_objects:
            self.assertEqual(tt.tag, self.tag)
        messages = list(response.wsgi_request._messages)
        self.assertEqual(len(messages), 1)
        self.assertFalse('Oops!' in str(messages[0]))

    def test_creates_all_new_objects(self):
        """Posting valid data to the form correctly tags all of the traits listed."""
        form_data = {'traits': [x.pk for x in self.traits[0:5]], 'tag': self.tag.pk}
        response = self.client.post(self.get_url(), form_data)
        # Correctly goes to the tag's detail page and shows a success message.
        self.assertRedirects(response, self.tag.get_absolute_url())
        messages = list(response.wsgi_request._messages)
        self.assertEqual(len(messages), 1)
        self.assertFalse('Oops!' in str(messages[0]))
        # Correctly creates a tagged_trait for each trait.
        for trait_pk in form_data['traits']:
            trait = SourceTrait.objects.get(pk=trait_pk)
            tagged_trait = models.TaggedTrait.objects.get(trait__pk=trait_pk, tag=self.tag)
            self.assertIn(trait, self.tag.all_traits.all())
            self.assertIn(self.tag, trait.all_tags.all())

    def test_invalid_form_message(self):
        """Posting invalid data results in a message about the invalidity."""
        response = self.client.post(self.get_url(), {'traits': '', 'tag': self.tag.pk})
        messages = list(response.wsgi_request._messages)
        self.assertEqual(len(messages), 1)
        self.assertTrue('Oops!' in str(messages[0]))

    def test_post_blank_all_traits(self):
        """Posting bad data to the form doesn't tag the trait and shows a form error."""
        response = self.client.post(self.get_url(), {'traits': [], 'tag': self.tag.pk})
        messages = list(response.wsgi_request._messages)
        self.assertEqual(len(messages), 1)
        self.assertTrue('Oops!' in str(messages[0]))
        form = response.context['form']
        self.assertTrue(form.has_error('traits'))
        self.assertNotIn(self.tag, self.traits[0].all_tags.all())

    def test_adds_user(self):
        """When a trait is successfully tagged, it has the appropriate creator."""
        response = self.client.post(self.get_url(),
                                    {'traits': [str(self.traits[0].pk)], 'tag': self.tag.pk})
        new_object = models.TaggedTrait.objects.latest('pk')
        self.assertEqual(self.user, new_object.creator)

    def test_fails_when_one_trait_is_already_tagged(self):
        """Tagging traits fails when a selected trait is already tagged with the tag."""
        already_tagged = factories.TaggedTraitFactory.create(tag=self.tag, trait=self.traits[0])
        response = self.client.post(self.get_url(),
                                    {'traits': [t.pk for t in self.traits[0:5]], 'tag': self.tag.pk, })
        self.assertEqual(response.status_code, 200)
        messages = list(response.wsgi_request._messages)
        self.assertEqual(len(messages), 1)
        self.assertTrue('Oops!' in str(messages[0]))

    def test_fails_when_one_trait_is_already_tagged_but_archived(self):
        """Tagging traits fails when a selected trait is already tagged with the tag but archived."""
        already_tagged = factories.TaggedTraitFactory.create(tag=self.tag, trait=self.traits[0], archived=True)
        response = self.client.post(self.get_url(),
                                    {'traits': [t.pk for t in self.traits[0:5]], 'tag': self.tag.pk, })
        self.assertEqual(response.status_code, 200)
        messages = list(response.wsgi_request._messages)
        self.assertEqual(len(messages), 1)
        self.assertTrue('Oops!' in str(messages[0]))


class ManyTaggedTraitsCreatePhenotypeTaggerTest(ManyTaggedTraitsCreateTestsMixin, PhenotypeTaggerLoginTestCase):

    def setUp(self):
        super(ManyTaggedTraitsCreatePhenotypeTaggerTest, self).setUp()
        self.tag = factories.TagFactory.create()
        self.traits = SourceTraitFactory.create_batch(10, source_dataset__source_study_version__study=self.study)
        self.user.refresh_from_db()

    def test_creates_all_new_objects_from_multiple_studies(self):
        """Correctly tags traits from two different studies in the user's taggable_studies."""
        study2 = StudyFactory.create()
        self.user.profile.taggable_studies.add(study2)
        more_traits = SourceTraitFactory.create_batch(2, source_dataset__source_study_version__study=study2)
        more_traits = self.traits[:2] + more_traits
        form_data = {'traits': [x.pk for x in more_traits], 'tag': self.tag.pk}
        response = self.client.post(self.get_url(), form_data)
        # Correctly goes to the tag's detail page and shows a success message.
        self.assertRedirects(response, self.tag.get_absolute_url())
        messages = list(response.wsgi_request._messages)
        self.assertEqual(len(messages), 1)
        self.assertFalse('Oops!' in str(messages[0]))
        # Correctly creates a tagged_trait for each trait.
        for trait_pk in form_data['traits']:
            trait = SourceTrait.objects.get(pk=trait_pk)
            tagged_trait = models.TaggedTrait.objects.get(trait__pk=trait_pk, tag=self.tag)
            self.assertIn(trait, self.tag.all_traits.all())
            self.assertIn(self.tag, trait.all_tags.all())

    def test_fails_with_other_study_traits(self):
        """Tagging a trait fails when the trait is not in the user's taggable_studies'."""
        study2 = StudyFactory.create()
        traits2 = SourceTraitFactory.create_batch(5, source_dataset__source_study_version__study=study2)
        response = self.client.post(self.get_url(),
                                    {'traits': [str(x.pk) for x in traits2], 'tag': self.tag.pk, })
        # They have taggable studies and they're in the phenotype_taggers group, so view is still accessible.
        self.assertEqual(response.status_code, 200)
        messages = list(response.wsgi_request._messages)
        self.assertEqual(len(messages), 1)
        self.assertTrue('Oops!' in str(messages[0]))

    def test_forbidden_non_taggers(self):
        """View returns 403 code when the user is not in phenotype_taggers."""
        phenotype_taggers = Group.objects.get(name='phenotype_taggers')
        self.user.groups.remove(phenotype_taggers)
        response = self.client.get(self.get_url())
        self.assertEqual(response.status_code, 403)

    def test_forbidden_empty_taggable_studies(self):
        """View returns 403 code when the user has no taggable_studies."""
        self.user.profile.taggable_studies.remove(
            self.traits[0].source_dataset.source_study_version.study)
        response = self.client.get(self.get_url())
        self.assertEqual(response.status_code, 403)


class ManyTaggedTraitsCreateDCCAnalystTest(ManyTaggedTraitsCreateTestsMixin, DCCAnalystLoginTestCase):

    def setUp(self):
        super(ManyTaggedTraitsCreateDCCAnalystTest, self).setUp()
        self.tag = factories.TagFactory.create()
        self.traits = SourceTraitFactory.create_batch(10, )
        self.user.refresh_from_db()

    def test_tag_other_study_traits(self):
        """DCC user can tag traits without any taggable_studies'."""
        study2 = StudyFactory.create()
        traits2 = SourceTraitFactory.create_batch(5, source_dataset__source_study_version__study=study2)
        response = self.client.post(self.get_url(),
                                    {'traits': [str(x.pk) for x in traits2], 'tag': self.tag.pk, })
        # Correctly goes to the tag's detail page and shows a success message.
        self.assertRedirects(response, self.tag.get_absolute_url())
        messages = list(response.wsgi_request._messages)
        self.assertEqual(len(messages), 1)
        self.assertFalse('Oops!' in str(messages[0]))

    def test_creates_all_new_objects_from_multiple_studies(self):
        """Correctly tags traits from two different studies in the user's taggable_studies."""
        study2 = StudyFactory.create()
        self.user.profile.taggable_studies.add(study2)
        more_traits = SourceTraitFactory.create_batch(2, source_dataset__source_study_version__study=study2)
        more_traits = self.traits[:2] + more_traits
        form_data = {'traits': [x.pk for x in more_traits], 'tag': self.tag.pk}
        response = self.client.post(self.get_url(), form_data)
        # Correctly goes to the tag's detail page and shows a success message.
        self.assertRedirects(response, self.tag.get_absolute_url())
        messages = list(response.wsgi_request._messages)
        self.assertEqual(len(messages), 1)
        self.assertFalse('Oops!' in str(messages[0]))
        # Correctly creates a tagged_trait for each trait.
        for trait_pk in form_data['traits']:
            trait = SourceTrait.objects.get(pk=trait_pk)
            tagged_trait = models.TaggedTrait.objects.get(trait__pk=trait_pk, tag=self.tag)
            self.assertIn(trait, self.tag.all_traits.all())
            self.assertIn(self.tag, trait.all_tags.all())

    def test_view_success_without_phenotype_taggers_group(self):
        """View is accessible even when the DCC user is not in phenotype_taggers."""
        phenotype_taggers = Group.objects.get(name='phenotype_taggers')
        self.user.groups.remove(phenotype_taggers)
        response = self.client.get(self.get_url())
        self.assertEqual(response.status_code, 200)

    def test_view_success_with_empty_taggable_studies(self):
        """View is accessible when the DCC user has no taggable_studies."""
        self.user.profile.taggable_studies.remove(self.traits[0].source_dataset.source_study_version.study)
        response = self.client.get(self.get_url())
        self.assertEqual(response.status_code, 200)


class ManyTaggedTraitsCreateByTagTestsMixin(object):

    def get_url(self, *args):
        """Get the url for the view this class is supposed to test."""
        return reverse('tags:add-many:by-tag', args=args)

    def test_view_success_code(self):
        """View returns successful response code."""
        response = self.client.get(self.get_url(self.tag.pk))
        self.assertEqual(response.status_code, 200)

    def test_context_data(self):
        """View has appropriate data in the context."""
        response = self.client.get(self.get_url(self.tag.pk))
        context = response.context
        self.assertTrue('form' in context)

    def test_creates_new_object(self):
        """Posting valid data to the form correctly tags a single trait."""
        # Check on redirection to detail page, M2M links, and creation message.
        response = self.client.post(self.get_url(self.tag.pk), {'traits': [str(self.traits[0].pk)]})
        self.assertRedirects(response, self.tag.get_absolute_url())
        new_object = models.TaggedTrait.objects.latest('pk')
        self.assertIsInstance(new_object, models.TaggedTrait)
        self.assertEqual(new_object.tag, self.tag)
        self.assertEqual(new_object.trait, self.traits[0])
        self.assertIn(self.traits[0], self.tag.all_traits.all())
        self.assertIn(self.tag, self.traits[0].all_tags.all())
        messages = list(response.wsgi_request._messages)
        self.assertEqual(len(messages), 1)
        self.assertFalse('Oops!' in str(messages[0]))

    def test_creates_two_new_objects(self):
        """Posting valid data to the form correctly tags two traits."""
        # Check on redirection to detail page, M2M links, and creation message.
        some_traits = self.traits[:2]
        response = self.client.post(self.get_url(self.tag.pk), {'traits': [str(t.pk) for t in some_traits]})
        self.assertRedirects(response, self.tag.get_absolute_url())
        for trait in some_traits:
            self.assertIn(trait, self.tag.all_traits.all())
            self.assertIn(self.tag, trait.all_tags.all())
        new_objects = models.TaggedTrait.objects.all()
        for tt in new_objects:
            self.assertEqual(tt.tag, self.tag)
        messages = list(response.wsgi_request._messages)
        self.assertEqual(len(messages), 1)
        self.assertFalse('Oops!' in str(messages[0]))

    def test_creates_all_new_objects(self):
        """Posting valid data to the form correctly tags all of the traits listed."""
        # Check on redirection to detail page, M2M links, and creation message.
        response = self.client.post(self.get_url(self.tag.pk),
                                    {'traits': [str(t.pk) for t in self.traits], })
        self.assertRedirects(response, self.tag.get_absolute_url())
        for trait in self.traits:
            self.assertIn(trait, self.tag.all_traits.all())
            self.assertIn(self.tag, trait.all_tags.all())
        new_objects = models.TaggedTrait.objects.all()
        for tt in new_objects:
            self.assertEqual(tt.tag, self.tag)
        messages = list(response.wsgi_request._messages)
        self.assertEqual(len(messages), 1)
        self.assertFalse('Oops!' in str(messages[0]))

    def test_invalid_form_message(self):
        """Posting invalid data results in a message about the invalidity."""
        response = self.client.post(self.get_url(self.tag.pk), {'traits': '', })
        messages = list(response.wsgi_request._messages)
        self.assertEqual(len(messages), 1)
        self.assertTrue('Oops!' in str(messages[0]))

    def test_post_blank_trait(self):
        """Posting bad data to the form doesn't tag the trait and shows a form error."""
        response = self.client.post(self.get_url(self.tag.pk), {'traits': '', })
        messages = list(response.wsgi_request._messages)
        self.assertEqual(len(messages), 1)
        self.assertTrue('Oops!' in str(messages[0]))
        form = response.context['form']
        self.assertTrue(form.has_error('traits'))
        self.assertNotIn(self.tag, self.traits[0].all_tags.all())

    def test_adds_user(self):
        """When a trait is successfully tagged, it has the appropriate creator."""
        response = self.client.post(self.get_url(self.tag.pk),
                                    {'traits': [str(self.traits[0].pk)], })
        new_object = models.TaggedTrait.objects.latest('pk')
        self.assertEqual(self.user, new_object.creator)

    def test_fails_when_one_trait_is_already_tagged(self):
        """Tagging traits fails when a selected trait is already tagged with the tag."""
        already_tagged = factories.TaggedTraitFactory.create(tag=self.tag, trait=self.traits[0])
        response = self.client.post(self.get_url(self.tag.pk),
                                    {'traits': [t.pk for t in self.traits[0:5]], })
        self.assertEqual(response.status_code, 200)
        messages = list(response.wsgi_request._messages)
        self.assertEqual(len(messages), 1)
        self.assertTrue('Oops!' in str(messages[0]))

    def test_fails_when_two_traits_are_already_tagged(self):
        """Tagging traits fails when two selected traits are already tagged with the tag."""
        already_tagged = factories.TaggedTraitFactory.create(tag=self.tag, trait=self.traits[0])
        already_tagged2 = factories.TaggedTraitFactory.create(tag=self.tag, trait=self.traits[1])
        response = self.client.post(self.get_url(self.tag.pk),
                                    {'traits': [t.pk for t in self.traits[0:5]], })
        self.assertEqual(response.status_code, 200)
        messages = list(response.wsgi_request._messages)
        self.assertEqual(len(messages), 1)
        self.assertTrue('Oops!' in str(messages[0]))

    def test_fails_when_one_trait_is_already_tagged_but_archived(self):
        """Tagging traits fails when a selected trait is already tagged with the tag but archived."""
        already_tagged = factories.TaggedTraitFactory.create(tag=self.tag, trait=self.traits[0], archived=True)
        response = self.client.post(self.get_url(self.tag.pk),
                                    {'traits': [t.pk for t in self.traits[0:5]], })
        self.assertEqual(response.status_code, 200)
        messages = list(response.wsgi_request._messages)
        self.assertEqual(len(messages), 1)
        self.assertTrue('Oops!' in str(messages[0]))

    def test_fails_when_two_traits_are_already_tagged_but_archived(self):
        """Tagging traits fails when two selected traits are already tagged with the tag but archived."""
        already_tagged = factories.TaggedTraitFactory.create(tag=self.tag, trait=self.traits[0], archived=True)
        already_tagged2 = factories.TaggedTraitFactory.create(tag=self.tag, trait=self.traits[1], archived=True)
        response = self.client.post(self.get_url(self.tag.pk),
                                    {'traits': [t.pk for t in self.traits[0:5]], })
        self.assertEqual(response.status_code, 200)
        messages = list(response.wsgi_request._messages)
        self.assertEqual(len(messages), 1)
        self.assertTrue('Oops!' in str(messages[0]))


class ManyTaggedTraitsCreateByTagPhenotypeTaggerTest(ManyTaggedTraitsCreateByTagTestsMixin,
                                                     PhenotypeTaggerLoginTestCase):

    def setUp(self):
        super(ManyTaggedTraitsCreateByTagPhenotypeTaggerTest, self).setUp()
        self.tag = factories.TagFactory.create()
        self.traits = SourceTraitFactory.create_batch(10, source_dataset__source_study_version__study=self.study)
        self.user.refresh_from_db()

    def test_creates_all_new_objects_from_multiple_studies(self):
        """Correctly tags traits from two different studies in the user's taggable_studies."""
        study2 = StudyFactory.create()
        self.user.profile.taggable_studies.add(study2)
        more_traits = SourceTraitFactory.create_batch(2, source_dataset__source_study_version__study=study2)
        more_traits = self.traits[:2] + more_traits
        form_data = {'traits': [x.pk for x in more_traits], }
        response = self.client.post(self.get_url(self.tag.pk), form_data)
        # Correctly goes to the tag's detail page and shows a success message.
        self.assertRedirects(response, self.tag.get_absolute_url())
        messages = list(response.wsgi_request._messages)
        self.assertEqual(len(messages), 1)
        self.assertFalse('Oops!' in str(messages[0]))
        # Correctly creates a tagged_trait for each trait.
        for trait_pk in form_data['traits']:
            trait = SourceTrait.objects.get(pk=trait_pk)
            tagged_trait = models.TaggedTrait.objects.get(trait__pk=trait_pk, tag=self.tag)
            self.assertIn(trait, self.tag.all_traits.all())
            self.assertIn(self.tag, trait.all_tags.all())

    def test_fails_with_other_study_traits(self):
        """Tagging a trait fails when the trait is not in the user's taggable_studies'."""
        study2 = StudyFactory.create()
        traits2 = SourceTraitFactory.create_batch(5, source_dataset__source_study_version__study=study2)
        response = self.client.post(self.get_url(self.tag.pk),
                                    {'traits': [str(x.pk) for x in traits2], 'tag': self.tag.pk, })
        # They have taggable studies and they're in the phenotype_taggers group, so view is still accessible.
        self.assertEqual(response.status_code, 200)
        messages = list(response.wsgi_request._messages)
        self.assertEqual(len(messages), 1)
        self.assertTrue('Oops!' in str(messages[0]))

    def test_forbidden_non_taggers(self):
        """View returns 403 code when the user is not in phenotype_taggers."""
        phenotype_taggers = Group.objects.get(name='phenotype_taggers')
        self.user.groups.remove(phenotype_taggers)
        response = self.client.get(self.get_url(self.tag.pk))
        self.assertEqual(response.status_code, 403)

    def test_forbidden_empty_taggable_studies(self):
        """View returns 403 code when the user has no taggable_studies."""
        self.user.profile.taggable_studies.remove(
            self.traits[0].source_dataset.source_study_version.study)
        response = self.client.get(self.get_url(self.tag.pk))
        self.assertEqual(response.status_code, 403)


class ManyTaggedTraitsCreateByTagDCCAnalystTest(ManyTaggedTraitsCreateByTagTestsMixin, DCCAnalystLoginTestCase):

    def setUp(self):
        super(ManyTaggedTraitsCreateByTagDCCAnalystTest, self).setUp()
        self.tag = factories.TagFactory.create()
        self.traits = SourceTraitFactory.create_batch(10, )
        self.user.refresh_from_db()

    def test_tag_other_study_traits(self):
        """DCC user can tag traits without any taggable_studies'."""
        study2 = StudyFactory.create()
        traits2 = SourceTraitFactory.create_batch(5, source_dataset__source_study_version__study=study2)
        response = self.client.post(self.get_url(self.tag.pk),
                                    {'traits': [str(x.pk) for x in traits2], 'tag': self.tag.pk, })
        # Correctly goes to the tag's detail page and shows a success message.
        self.assertRedirects(response, self.tag.get_absolute_url())
        messages = list(response.wsgi_request._messages)
        self.assertEqual(len(messages), 1)
        self.assertFalse('Oops!' in str(messages[0]))

    def test_view_success_without_phenotype_taggers_group(self):
        """View is accessible even when the DCC user is not in phenotype_taggers."""
        phenotype_taggers = Group.objects.get(name='phenotype_taggers')
        self.user.groups.remove(phenotype_taggers)
        response = self.client.get(self.get_url(self.tag.pk))
        self.assertEqual(response.status_code, 200)

    def test_view_success_with_empty_taggable_studies(self):
        """View is accessible when the DCC user has no taggable_studies."""
        self.user.profile.taggable_studies.remove(self.traits[0].source_dataset.source_study_version.study)
        response = self.client.get(self.get_url(self.tag.pk))
        self.assertEqual(response.status_code, 200)


class DCCReviewByTagAndStudySelectDCCTestsMixin(object):

    def setUp(self):
        super().setUp()
        self.tag = factories.TagFactory.create()
        self.study = StudyFactory.create()
        self.tagged_traits = factories.TaggedTraitFactory.create_batch(
            10,
            tag=self.tag,
            trait__source_dataset__source_study_version__study=self.study
        )

    def get_url(self, *args):
        """Get the url for the view this class is supposed to test."""
        return reverse('tags:tagged-traits:dcc-review:select', args=args)

    def test_view_success_code(self):
        """View returns successful response code."""
        response = self.client.get(self.get_url())
        self.assertEqual(response.status_code, 200)

    def test_context_data(self):
        """View has appropriate data in the context."""
        response = self.client.get(self.get_url())
        context = response.context
        self.assertTrue('form' in context)
        self.assertIsInstance(context['form'], forms.DCCReviewTagAndStudySelectForm)

    def test_post_blank_trait(self):
        """Posting bad data to the form shows a form error and doesn't set session variables."""
        response = self.client.post(self.get_url(), {'tag': '', 'study': ''})
        self.assertFormError(response, 'form', 'tag', 'This field is required.')
        session = self.client.session
        self.assertNotIn('tagged_trait_review_by_tag_and_study_info', session)

    def test_post_valid_form(self):
        """Posting valid data to the form sets session variables and redirects appropriately."""
        response = self.client.post(self.get_url(), {'tag': self.tag.pk, 'study': self.study.pk})
        # Check session variables.
        session = self.client.session
        self.assertIn('tagged_trait_review_by_tag_and_study_info', session)
        session_info = session['tagged_trait_review_by_tag_and_study_info']
        self.assertIn('study_pk', session_info)
        self.assertEqual(session_info['study_pk'], self.study.pk)
        self.assertIn('tag_pk', session_info)
        self.assertEqual(session_info['tag_pk'], self.tag.pk)
        self.assertIn('tagged_trait_pks', session_info)
        for tt in self.tagged_traits:
            self.assertIn(tt.pk, session_info['tagged_trait_pks'],
                          msg='TaggedTrait {} not in session tagged_trait_pks'.format(tt.pk))
        # The success url redirects again to a new page, so include the target_status_code argument.
        self.assertRedirects(response, reverse('tags:tagged-traits:dcc-review:next'), target_status_code=302)

    def test_session_variable_tagged_with_tag(self):
        """Posting valid data to the form sets tagged_trait_pks to only those from the given tag."""
        other_tag = factories.TagFactory.create()
        other_tagged_trait = factories.TaggedTraitFactory.create(
            tag=other_tag,
            trait__source_dataset__source_study_version__study=self.study
        )
        response = self.client.post(self.get_url(), {'tag': self.tag.pk, 'study': self.study.pk})
        session = self.client.session
        self.assertIn('tagged_trait_review_by_tag_and_study_info', session)
        session_info = session['tagged_trait_review_by_tag_and_study_info']
        self.assertIn('tagged_trait_pks', session_info)
        for tt in self.tagged_traits:
            self.assertIn(tt.pk, session_info['tagged_trait_pks'],
                          msg='TaggedTrait {} unexpectedly not in session tagged_trait_pks'.format(tt.pk))
        self.assertNotIn(other_tagged_trait, session_info['tagged_trait_pks'],
                         msg='TaggedTrait {} unexpectedly in session tagged_trait_pks'.format(tt.pk))

    def test_session_variable_tagged_with_study(self):
        """Posting valid data to the form sets tagged_trait_pks to only those from the given study."""
        other_study = StudyFactory.create()
        other_tagged_trait = factories.TaggedTraitFactory.create(
            tag=self.tag,
            trait__source_dataset__source_study_version__study=other_study
        )
        response = self.client.post(self.get_url(), {'tag': self.tag.pk, 'study': self.study.pk})
        session = self.client.session
        self.assertIn('tagged_trait_review_by_tag_and_study_info', session)
        session_info = session['tagged_trait_review_by_tag_and_study_info']
        for tt in self.tagged_traits:
            self.assertIn(tt.pk, session_info['tagged_trait_pks'],
                          msg='TaggedTrait {} unexpectedly not in session tagged_trait_pks'.format(tt.pk))
        self.assertNotIn(other_tagged_trait, session_info['tagged_trait_pks'],
                         msg='TaggedTrait {} unexpectedly in session tagged_trait_pks'.format(tt.pk))

    def test_session_variable_tagged_with_study_and_tag(self):
        """Posting valid data to the form sets tagged_trait_pks to only those from the given study and tag."""
        other_tag = factories.TagFactory.create()
        other_study = StudyFactory.create()
        other_tagged_trait = factories.TaggedTraitFactory.create(
            tag=other_tag,
            trait__source_dataset__source_study_version__study=other_study
        )
        response = self.client.post(self.get_url(), {'tag': self.tag.pk, 'study': self.study.pk})
        session = self.client.session
        self.assertIn('tagged_trait_review_by_tag_and_study_info', session)
        session_info = session['tagged_trait_review_by_tag_and_study_info']
        for tt in self.tagged_traits:
            self.assertIn(tt.pk, session_info['tagged_trait_pks'],
                          msg='TaggedTrait {} unexpectedly not in session tagged_trait_pks'.format(tt.pk))
        self.assertNotIn(other_tagged_trait, session_info['tagged_trait_pks'],
                         msg='TaggedTrait {} unexpectedly in session tagged_trait_pks'.format(tt.pk))

    def test_no_tagged_traits_with_study_and_tag(self):
        """Redirects to list view of no tagged traits for this study and tag."""
        study = StudyFactory.create()
        tag = factories.TagFactory.create()
        response = self.client.post(self.get_url(), {'tag': tag.pk, 'study': study.pk})
        self.assertEqual(response.status_code, 200)
        # Form errors.
        self.assertIn('form', response.context)
        self.assertFormError(response, 'form', None, forms.DCCReviewTagAndStudySelectForm.ERROR_NO_TAGGED_TRAITS)
        # Make sure no variables were set.
        session = self.client.session
        self.assertNotIn('tagged_trait_review_by_tag_and_study_info', session)

    def test_resets_session_variables(self):
        """A preexisting session variable is overwritten with new data upon successful form submission."""
        self.client.session['tagged_trait_review_by_tag_and_study_info'] = {
            'study_pk': self.study.pk + 1,
            'tag_pk': self.tag.pk + 1,
            'tagged_trait_pks': [],
        }
        self.client.session.save()
        response = self.client.post(self.get_url(), {'tag': self.tag.pk, 'study': self.study.pk})
        session = self.client.session
        self.assertIn('tagged_trait_review_by_tag_and_study_info', session)
        session_info = session['tagged_trait_review_by_tag_and_study_info']
        self.assertIn('study_pk', session_info)
        self.assertEqual(session_info['study_pk'], self.study.pk)
        self.assertIn('tag_pk', session_info)
        self.assertEqual(session_info['tag_pk'], self.tag.pk)
        self.assertIn('tagged_trait_pks', session_info)
        self.assertEqual(len(session_info['tagged_trait_pks']), len(self.tagged_traits))
        for tt in self.tagged_traits:
            self.assertIn(tt.pk, session_info['tagged_trait_pks'],
                          msg='TaggedTrait {} not in session tagged_trait_pks'.format(tt.pk))

    def test_link_to_review_views(self):
        """The link to review tagged traits appears on the home page for DCC users."""
        url = reverse('home')
        response = self.client.get(url)
        self.assertEqual(response.status_code, 200)
        self.assertContains(response, """<a href="{}">""".format(self.get_url()))

    def test_no_archived_taggedtraits_in_session_variable(self):
        """Sets session variable, without including archived tagged traits."""
        archived_tagged_trait = factories.TaggedTraitFactory.create(
            tag=self.tag, trait__source_dataset__source_study_version__study=self.study, archived=True)
        response = self.client.post(self.get_url(), {'tag': self.tag.pk, 'study': self.study.pk})
        # Check session variables.
        session = self.client.session
        self.assertIn('tagged_trait_review_by_tag_and_study_info', session)
        session_info = session['tagged_trait_review_by_tag_and_study_info']
        self.assertIn('study_pk', session_info)
        self.assertEqual(session_info['study_pk'], self.study.pk)
        self.assertIn('tag_pk', session_info)
        self.assertEqual(session_info['tag_pk'], self.tag.pk)
        self.assertIn('tagged_trait_pks', session_info)
        for tt in self.tagged_traits:
            self.assertIn(tt.pk, session_info['tagged_trait_pks'],
                          msg='TaggedTrait {} not in session tagged_trait_pks'.format(tt.pk))
        self.assertNotIn(archived_tagged_trait.pk, session_info['tagged_trait_pks'])
        # The success url redirects again to a new page, so include the target_status_code argument.
        self.assertRedirects(response, reverse('tags:tagged-traits:dcc-review:next'), target_status_code=302)


class DCCReviewByTagAndStudySelectDCCAnalystTest(DCCReviewByTagAndStudySelectDCCTestsMixin, DCCAnalystLoginTestCase):

    # Run all tests in DCCReviewByTagAndStudySelectDCCTestsMixin, as a DCC analyst.
    pass


class DCCReviewByTagAndStudySelectDCCDeveloperTest(DCCReviewByTagAndStudySelectDCCTestsMixin,
                                                   DCCDeveloperLoginTestCase):

    # Run all tests in DCCReviewByTagAndStudySelectDCCTestsMixin, as a DCC developer.
    pass


class DCCReviewByTagAndStudySelectOtherUserTest(UserLoginTestCase):

    def get_url(self, *args):
        """Get the url for the view this class is supposed to test."""
        return reverse('tags:tagged-traits:dcc-review:select', args=args)

    def test_forbidden_get_request(self):
        """Returns a response with a forbidden status code for non-DCC users."""
        response = self.client.get(self.get_url())
        self.assertEqual(response.status_code, 403)

    def test_forbidden_post_request(self):
        """Returns a response with a forbidden status code for non-DCC users."""
        response = self.client.post(self.get_url(), {})
        self.assertEqual(response.status_code, 403)

    def test_link_not_in_navbar(self):
        """The link to review tagged traits doesn't appear on the home page for non-DCC users."""
        url = reverse('home')
        response = self.client.get(url)
        self.assertEqual(response.status_code, 200)
        self.assertNotContains(response, """<a href="{}">""".format(self.get_url()))


class DCCReviewByTagAndStudySelectFromURLDCCTestsMixin(object):

    def setUp(self):
        super().setUp()
        self.tag = factories.TagFactory.create()
        self.study = StudyFactory.create()
        self.tagged_traits = factories.TaggedTraitFactory.create_batch(
            10,
            tag=self.tag,
            trait__source_dataset__source_study_version__study=self.study
        )

    def get_url(self, *args):
        return reverse('tags:tag:study:begin-dcc-review', args=args)

    def test_view_success_code(self):
        """View returns successful response code."""
        response = self.client.get(self.get_url(self.tag.pk, self.study.pk), follow=False)
        self.assertRedirects(response, reverse('tags:tagged-traits:dcc-review:next'), fetch_redirect_response=False)

    def test_nonexistent_study_404(self):
        """View returns 404 if study does not exist."""
        study_pk = self.study.pk
        self.study.delete()
        response = self.client.get(self.get_url(self.tag.pk, study_pk), follow=False)
        self.assertEqual(response.status_code, 404)

    def test_nonexistent_tag_404(self):
        """View returns 404 if tag does not exist."""
        tag_pk = self.tag.pk
        self.tag.delete()
        response = self.client.get(self.get_url(tag_pk, self.study.pk), follow=False)
        self.assertEqual(response.status_code, 404)

    def test_sets_session_variables(self):
        """View has appropriate data in the context."""
        response = self.client.get(self.get_url(self.tag.pk, self.study.pk), follow=False)
        session = self.client.session
        self.assertIn('tagged_trait_review_by_tag_and_study_info', session)
        session_info = session['tagged_trait_review_by_tag_and_study_info']
        self.assertIn('study_pk', session_info)
        self.assertEqual(session_info['study_pk'], self.study.pk)
        self.assertIn('tag_pk', session_info)
        self.assertEqual(session_info['tag_pk'], self.tag.pk)
        self.assertIn('tagged_trait_pks', session_info)
        self.assertEqual(len(session_info['tagged_trait_pks']), len(self.tagged_traits))
        for tt in self.tagged_traits:
            self.assertIn(tt.pk, session_info['tagged_trait_pks'],
                          msg='TaggedTrait {} not in session tagged_trait_pks'.format(tt.pk))
        self.assertRedirects(response, reverse('tags:tagged-traits:dcc-review:next'), fetch_redirect_response=False)

    def test_only_tagged_traits_from_requested_tag(self):
        """tagged_trait_pks is set to only those from the given tag."""
        other_tag = factories.TagFactory.create()
        other_tagged_trait = factories.TaggedTraitFactory.create(
            tag=other_tag,
            trait__source_dataset__source_study_version__study=self.study
        )
        response = self.client.get(self.get_url(self.tag.pk, self.study.pk), follow=False)
        session = self.client.session
        self.assertIn('tagged_trait_review_by_tag_and_study_info', session)
        session_info = session['tagged_trait_review_by_tag_and_study_info']
        self.assertIn('tagged_trait_pks', session_info)
        self.assertEqual(len(session_info['tagged_trait_pks']), len(self.tagged_traits))
        for tt in self.tagged_traits:
            self.assertIn(tt.pk, session_info['tagged_trait_pks'],
                          msg='TaggedTrait {} unexpectedly not in session tagged_trait_pks'.format(tt.pk))
        self.assertNotIn(other_tagged_trait, session_info['tagged_trait_pks'],
                         msg='TaggedTrait {} unexpectedly in session tagged_trait_pks'.format(tt.pk))
        self.assertRedirects(response, reverse('tags:tagged-traits:dcc-review:next'), fetch_redirect_response=False)

    def test_only_tagged_traits_from_requested_study(self):
        """tagged_trait_pks is set to only those from the given study."""
        other_study = StudyFactory.create()
        other_tagged_trait = factories.TaggedTraitFactory.create(
            tag=self.tag,
            trait__source_dataset__source_study_version__study=other_study
        )
        response = self.client.get(self.get_url(self.tag.pk, self.study.pk), follow=False)
        session = self.client.session
        self.assertIn('tagged_trait_review_by_tag_and_study_info', session)
        session_info = session['tagged_trait_review_by_tag_and_study_info']
        self.assertIn('tagged_trait_pks', session_info)
        self.assertEqual(len(session_info['tagged_trait_pks']), len(self.tagged_traits))
        for tt in self.tagged_traits:
            self.assertIn(tt.pk, session_info['tagged_trait_pks'],
                          msg='TaggedTrait {} unexpectedly not in session tagged_trait_pks'.format(tt.pk))
        self.assertNotIn(other_tagged_trait, session_info['tagged_trait_pks'],
                         msg='TaggedTrait {} unexpectedly in session tagged_trait_pks'.format(tt.pk))
        self.assertRedirects(response, reverse('tags:tagged-traits:dcc-review:next'), fetch_redirect_response=False)

    def test_session_variable_tagged_with_study_and_tag(self):
        """tagged_trait_pks is set to only those from the given study and tag."""
        other_tag = factories.TagFactory.create()
        other_study = StudyFactory.create()
        other_tagged_trait = factories.TaggedTraitFactory.create(
            tag=other_tag,
            trait__source_dataset__source_study_version__study=other_study
        )
        response = self.client.get(self.get_url(self.tag.pk, self.study.pk))
        session = self.client.session
        self.assertIn('tagged_trait_review_by_tag_and_study_info', session)
        session_info = session['tagged_trait_review_by_tag_and_study_info']
        for tt in self.tagged_traits:
            self.assertIn(tt.pk, session_info['tagged_trait_pks'],
                          msg='TaggedTrait {} unexpectedly not in session tagged_trait_pks'.format(tt.pk))
        self.assertNotIn(other_tagged_trait, session_info['tagged_trait_pks'],
                         msg='TaggedTrait {} unexpectedly in session tagged_trait_pks'.format(tt.pk))
        self.assertRedirects(response, reverse('tags:tagged-traits:dcc-review:next'), fetch_redirect_response=False)

    def test_resets_session_variables(self):
        """A preexisting session variable is overwritten with new data."""
        self.client.session['tagged_trait_review_by_tag_and_study_info'] = {
            'study_pk': self.study.pk + 1,
            'tag_pk': self.tag.pk + 1,
            'tagged_trait_pks': [],
        }
        self.client.session.save()
        response = self.client.get(self.get_url(self.tag.pk, self.study.pk))
        session = self.client.session
        self.assertIn('tagged_trait_review_by_tag_and_study_info', session)
        session_info = session['tagged_trait_review_by_tag_and_study_info']
        self.assertIn('study_pk', session_info)
        self.assertEqual(session_info['study_pk'], self.study.pk)
        self.assertIn('tag_pk', session_info)
        self.assertEqual(session_info['tag_pk'], self.tag.pk)
        self.assertIn('tagged_trait_pks', session_info)
        self.assertEqual(len(session_info['tagged_trait_pks']), len(self.tagged_traits))
        for tt in self.tagged_traits:
            self.assertIn(tt.pk, session_info['tagged_trait_pks'],
                          msg='TaggedTrait {} not in session tagged_trait_pks'.format(tt.pk))

    def test_continue_reviewing_link_in_navbar_after_successful_load(self):
        """The link to continue reviewing appears in the navbar after loading this page."""
        response = self.client.get(self.get_url(self.tag.pk, self.study.pk))
        url = reverse('home')
        response = self.client.get(url)
        self.assertEqual(response.status_code, 200)
        self.assertContains(response, """<a href="{}">""".format(reverse('tags:tagged-traits:dcc-review:next')))

    def test_no_tagged_traits_to_review(self):
        """View redirects and displays message when there are no tagged traits to review for the tag+study."""
        models.TaggedTrait.objects.all().delete()
        response = self.client.get(self.get_url(self.tag.pk, self.study.pk))
        self.assertEqual(response.status_code, 302)
        # Check for message.
        messages = list(response.wsgi_request._messages)
        self.assertEqual(len(messages), 1)
        self.assertIn('No tagged variables to review', str(messages[0]))

    def test_no_archived_taggedtraits_in_session_variable(self):
        """Does not include archived tagged traits in session variables."""
        archived_tagged_trait = factories.TaggedTraitFactory.create(
            tag=self.tag, trait__source_dataset__source_study_version__study=self.study, archived=True)
        response = self.client.get(self.get_url(self.tag.pk, self.study.pk))
        # Check session variables.
        session = self.client.session
        self.assertIn('tagged_trait_review_by_tag_and_study_info', session)
        session_info = session['tagged_trait_review_by_tag_and_study_info']
        self.assertIn('study_pk', session_info)
        self.assertEqual(session_info['study_pk'], self.study.pk)
        self.assertIn('tag_pk', session_info)
        self.assertEqual(session_info['tag_pk'], self.tag.pk)
        self.assertIn('tagged_trait_pks', session_info)
        for tt in self.tagged_traits:
            self.assertIn(tt.pk, session_info['tagged_trait_pks'],
                          msg='TaggedTrait {} not in session tagged_trait_pks'.format(tt.pk))
        self.assertNotIn(archived_tagged_trait.pk, session_info['tagged_trait_pks'])
        # The success url redirects again to a new page, so include the target_status_code argument.
        self.assertRedirects(response, reverse('tags:tagged-traits:dcc-review:next'), target_status_code=302)


class DCCReviewByTagAndStudySelectFromURLDCCAnalystTest(DCCReviewByTagAndStudySelectFromURLDCCTestsMixin,
                                                        DCCAnalystLoginTestCase):

    # Run all tests in DCCReviewByTagAndStudySelectFromURLDCCTestsMixin as a DCC analyst.
    pass


class DCCReviewByTagAndStudySelectFromURLDCCDeveloperTest(DCCReviewByTagAndStudySelectFromURLDCCTestsMixin,
                                                          DCCDeveloperLoginTestCase):

    # Run all tests in DCCReviewByTagAndStudySelectFromURLDCCTestsMixin as a DCC developer.
    pass


class DCCReviewByTagAndStudySelectFromURLOtherUserTest(UserLoginTestCase):

    def setUp(self):
        super().setUp()
        self.tag = factories.TagFactory.create()
        self.study = StudyFactory.create()
        self.tagged_traits = factories.TaggedTraitFactory.create_batch(
            10,
            tag=self.tag,
            trait__source_dataset__source_study_version__study=self.study
        )

    def get_url(self, *args):
        return reverse('tags:tag:study:begin-dcc-review', args=args)

    def test_forbidden_get_request(self):
        """Returns a response with a forbidden status code for non-DCC users."""
        response = self.client.get(self.get_url(self.tag.pk, self.study.pk))
        self.assertEqual(response.status_code, 403)


class DCCReviewByTagAndStudyNextDCCTestsMixin(object):

    def get_url(self, *args):
        """Get the url for the view this class is supposed to test."""
        return reverse('tags:tagged-traits:dcc-review:next', args=args)

    def test_view_success_with_no_session_variables(self):
        """View redirects correctly when no session variables are set."""
        response = self.client.get(self.get_url())
        self.assertRedirects(response, reverse('tags:tagged-traits:dcc-review:select'))

    def test_view_success_with_tagged_traits_to_review(self):
        """View redirects correctly when there are tagged traits to review."""
        tagged_trait = factories.TaggedTraitFactory.create()
        tag = tagged_trait.tag
        study = tagged_trait.trait.source_dataset.source_study_version.study
        session = self.client.session
        session['tagged_trait_review_by_tag_and_study_info'] = {
            'tag_pk': tag.pk,
            'study_pk': study.pk,
            'tagged_trait_pks': [tagged_trait.pk],
        }
        session.save()
        response = self.client.get(self.get_url())
        # Make sure a pk session variable was set
        session = self.client.session
        self.assertIn('tagged_trait_review_by_tag_and_study_info', session)
        self.assertIn('pk', session['tagged_trait_review_by_tag_and_study_info'])
        self.assertEqual(session['tagged_trait_review_by_tag_and_study_info']['pk'], tagged_trait.pk)
        self.assertRedirects(response, reverse('tags:tagged-traits:dcc-review:review'))
        # Check messages.
        messages = list(response.wsgi_request._messages)
        self.assertEqual(len(messages), 1)
        self.assertIn('You have 1 tagged variable left to review.', str(messages[0]))

    def test_view_success_with_no_tagged_traits_left(self):
        """View redirects correctly when no tagged traits are left to review."""
        tag = factories.TagFactory.create()
        study = StudyFactory.create()
        session = self.client.session
        session['tagged_trait_review_by_tag_and_study_info'] = {
            'tag_pk': tag.pk,
            'study_pk': study.pk,
            'tagged_trait_pks': [],
        }
        session.save()
        response = self.client.get(self.get_url())
        self.assertRedirects(response, reverse('tags:tag:study:list', args=[tag.pk, study.pk]))
        # Check that there are no messages.
        messages = list(response.wsgi_request._messages)
        self.assertEqual(len(messages), 0)

    def test_session_variables_are_unset_when_reviewing_completed(self):
        """View unsets session variables when no tagged traits are left to review."""
        tag = factories.TagFactory.create()
        study = StudyFactory.create()
        session = self.client.session
        session['tagged_trait_review_by_tag_and_study_info'] = {
            'tag_pk': tag.pk,
            'study_pk': study.pk,
            'tagged_trait_pks': [],
        }
        session.save()
        response = self.client.get(self.get_url())
        self.assertNotIn('tagged_trait_review_by_tag_and_study_info', self.client.session)

    def test_skips_tagged_trait_that_has_been_reviewed(self):
        """Skips a tagged trait that has been reviewed after starting the loop."""
        tag = factories.TagFactory.create()
        study = StudyFactory.create()
        tagged_traits = factories.TaggedTraitFactory.create_batch(
            2,
            tag=tag,
            trait__source_dataset__source_study_version__study=study
        )
        session = self.client.session
        session['tagged_trait_review_by_tag_and_study_info'] = {
            'tag_pk': tag.pk,
            'study_pk': study.pk,
            'tagged_trait_pks': [x.pk for x in tagged_traits],
        }
        session.save()
        factories.DCCReviewFactory.create(tagged_trait=tagged_traits[0])
        response = self.client.get(self.get_url())
        self.assertIn('tagged_trait_review_by_tag_and_study_info', self.client.session)
        session_info = self.client.session['tagged_trait_review_by_tag_and_study_info']
        self.assertIn('tagged_trait_pks', session_info)
        self.assertEqual(session_info['tagged_trait_pks'], [tagged_traits[1].pk])
        self.assertNotIn('pk', session_info)
        self.assertRedirects(response, reverse('tags:tagged-traits:dcc-review:next'), target_status_code=302)
        # Check that there are no messages.
        messages = list(response.wsgi_request._messages)
        self.assertEqual(len(messages), 0)

    def test_skips_deleted_tagged_trait(self):
        """Skips a tagged trait that has been deleted after starting the loop."""
        tag = factories.TagFactory.create()
        study = StudyFactory.create()
        tagged_traits = factories.TaggedTraitFactory.create_batch(
            2,
            tag=tag,
            trait__source_dataset__source_study_version__study=study
        )
        session = self.client.session
        session['tagged_trait_review_by_tag_and_study_info'] = {
            'tag_pk': tag.pk,
            'study_pk': study.pk,
            'tagged_trait_pks': [x.pk for x in tagged_traits],
        }
        session.save()
        # Now delete it and try loading the view.
        tagged_traits[0].delete()
        response = self.client.get(self.get_url())
        self.assertIn('tagged_trait_review_by_tag_and_study_info', self.client.session)
        session_info = self.client.session['tagged_trait_review_by_tag_and_study_info']
        self.assertIn('tagged_trait_pks', session_info)
        self.assertEqual(session_info['tagged_trait_pks'], [tagged_traits[1].pk])
        self.assertNotIn('pk', session_info)
        self.assertRedirects(response, reverse('tags:tagged-traits:dcc-review:next'), target_status_code=302)

    def test_skips_archived_tagged_trait(self):
        """Skips a tagged trait that has been archived after starting the loop."""
        tag = factories.TagFactory.create()
        study = StudyFactory.create()
        tagged_traits = factories.TaggedTraitFactory.create_batch(
            2,
            tag=tag,
            trait__source_dataset__source_study_version__study=study
        )
        session = self.client.session
        session['tagged_trait_review_by_tag_and_study_info'] = {
            'tag_pk': tag.pk,
            'study_pk': study.pk,
            'tagged_trait_pks': [x.pk for x in tagged_traits],
        }
        session.save()
        # Now archive it and try loading the view.
        tagged_traits[0].archive()
        response = self.client.get(self.get_url())
        self.assertIn('tagged_trait_review_by_tag_and_study_info', self.client.session)
        session_info = self.client.session['tagged_trait_review_by_tag_and_study_info']
        self.assertIn('tagged_trait_pks', session_info)
        self.assertEqual(session_info['tagged_trait_pks'], [tagged_traits[1].pk])
        self.assertNotIn('pk', session_info)
        self.assertRedirects(response, reverse('tags:tagged-traits:dcc-review:next'), target_status_code=302)

    def test_session_variables_are_not_properly_set(self):
        """Redirects to select view if expected session variable is not set."""
        response = self.client.get(self.get_url())
        self.assertRedirects(response, reverse('tags:tagged-traits:dcc-review:select'))

    def test_session_variable_missing_required_keys(self):
        """Redirects to select view if expected session variable dictionary keys are missing."""
        tag = factories.TagFactory.create()
        study = StudyFactory.create()
        tagged_traits = factories.TaggedTraitFactory.create_batch(
            2,
            tag=tag,
            trait__source_dataset__source_study_version__study=study
        )
        template = {
            'study_pk': study.pk,
            'tag_pk': tag.pk,
            'tagged_trait_pks': [x.pk for x in tagged_traits]
        }
        for key in template.keys():
            session_info = copy.copy(template)
            session_info.pop(key)
            session = self.client.session
            session['tagged_trait_review_by_tag_and_study_info'] = session_info
            session.save()
            response = self.client.get(self.get_url())
            self.assertNotIn('tagged_trait_review_by_tag_and_study_info', self.client.session)
            self.assertRedirects(response, reverse('tags:tagged-traits:dcc-review:select'),
                                 msg_prefix='did not redirect when missing {} in session'.format(key))

    def test_continue_reviewing_link_in_navbar_if_session_variable_is_present(self):
        """The link to continue reviewing traits appears on the home page for DCC users if session variable exists."""
        tagged_trait = factories.TaggedTraitFactory.create()
        tag = tagged_trait.tag
        study = tagged_trait.trait.source_dataset.source_study_version.study
        session = self.client.session
        session['tagged_trait_review_by_tag_and_study_info'] = {
            'tag_pk': tag.pk,
            'study_pk': study.pk,
            'tagged_trait_pks': [tagged_trait.pk],
        }
        session.save()
        url = reverse('home')
        response = self.client.get(url)
        self.assertEqual(response.status_code, 200)
        self.assertContains(response, """<a href="{}">""".format(self.get_url()))

    def test_continue_reviewing_link_not_in_navbar_if_session_variable_is_missing(self):
        """The link to continue reviewing doesn't appear on the home page for DCC users if no session variable."""
        url = reverse('home')
        response = self.client.get(url)
        self.assertEqual(response.status_code, 200)
        self.assertNotContains(response, """<a href="{}">""".format(self.get_url()))


class DCCReviewByTagAndStudyNextDCCAnalystTest(DCCReviewByTagAndStudyNextDCCTestsMixin,
                                               DCCAnalystLoginTestCase):

    # Run all tests in DCCReviewByTagAndStudyNextDCCTestsMixin, as a DCC analyst.
    pass


class DCCReviewByTagAndStudyNextDCCDeveloperTest(DCCReviewByTagAndStudyNextDCCTestsMixin, DCCDeveloperLoginTestCase):

    # Run all tests in DCCReviewByTagAndStudyNextDCCTestsMixin, as a DCC developer.
    pass


class DCCReviewByTagAndStudyNextOtherUserTest(UserLoginTestCase):

    def get_url(self, *args):
        """Get the url for the view this class is supposed to test."""
        return reverse('tags:tagged-traits:dcc-review:next', args=args)

    def test_forbidden_get_request(self):
        """Returns a response with a forbidden status code for non-DCC users."""
        response = self.client.get(self.get_url())
        self.assertEqual(response.status_code, 403)

    def test_forbidden_post_request(self):
        """Returns a response with a forbidden status code for non-DCC users."""
        response = self.client.post(self.get_url(), {})
        self.assertEqual(response.status_code, 403)

    def test_continue_reviewing_link_in_navbar_if_session_variable_is_present(self):
        """The link to continue reviewing traits doesn't appear on the home page for non-DCC users."""
        tagged_trait = factories.TaggedTraitFactory.create()
        tag = tagged_trait.tag
        study = tagged_trait.trait.source_dataset.source_study_version.study
        session = self.client.session
        session['tagged_trait_review_by_tag_and_study_info'] = {
            'tag_pk': tag.pk,
            'study_pk': study.pk,
            'tagged_trait_pks': [tagged_trait.pk],
        }
        session.save()
        url = reverse('home')
        response = self.client.get(url)
        self.assertEqual(response.status_code, 200)
        self.assertNotContains(response, """<a href="{}">""".format(self.get_url()))


class DCCReviewByTagAndStudyDCCTestsMixin(object):

    def setUp(self):
        super().setUp()
        self.tag = factories.TagFactory.create()
        self.study = StudyFactory.create()
        self.tagged_trait = factories.TaggedTraitFactory.create(
            tag=self.tag,
            trait__source_dataset__source_study_version__study=self.study
        )
        # Set expected session variables.
        session = self.client.session
        session['tagged_trait_review_by_tag_and_study_info'] = {
            'study_pk': self.study.pk,
            'tag_pk': self.tag.pk,
            'tagged_trait_pks': [self.tagged_trait.pk],
            'pk': self.tagged_trait.pk,
        }
        session.save()

    def get_url(self, *args):
        """Get the url for the view this class is supposed to test."""
        return reverse('tags:tagged-traits:dcc-review:review', args=args)

    def test_view_success_code(self):
        """View returns successful response code."""
        response = self.client.get(self.get_url())
        self.assertEqual(response.status_code, 200)

    def test_context_data(self):
        """View has appropriate data in the context."""
        response = self.client.get(self.get_url())
        context = response.context
        self.assertIn('form', context)
        self.assertIsInstance(context['form'], forms.DCCReviewByTagAndStudyForm)
        self.assertIn('tagged_trait', context)
        self.assertEqual(context['tagged_trait'], self.tagged_trait)
        self.assertIn('tag', context)
        self.assertEqual(context['tag'], self.tag)
        self.assertIn('study', context)
        self.assertEqual(context['study'], self.study)
        self.assertIn('n_tagged_traits_remaining', context)
        self.assertEqual(context['n_tagged_traits_remaining'], 1)

    def test_context_data_with_multiple_remaining_tagged_traits(self):
        """View has appropriate data in the context if there are multiple tagged traits to review."""
        session = self.client.session
        info = session['tagged_trait_review_by_tag_and_study_info']
        info['tagged_trait_pks'] = [self.tagged_trait.pk, self.tagged_trait.pk + 1]
        session.save()
        response = self.client.get(self.get_url())
        context = response.context
        self.assertIn('form', context)
        self.assertIsInstance(context['form'], forms.DCCReviewByTagAndStudyForm)
        self.assertIn('tagged_trait', context)
        self.assertEqual(context['tagged_trait'], self.tagged_trait)
        self.assertIn('tag', context)
        self.assertEqual(context['tag'], self.tag)
        self.assertIn('study', context)
        self.assertEqual(context['study'], self.study)
        self.assertIn('n_tagged_traits_remaining', context)
        self.assertEqual(context['n_tagged_traits_remaining'], 2)

    def test_successful_post_with_confirmed_tagged_trait(self):
        """Posting valid data to the form correctly creates a DCCReview."""
        form_data = {forms.DCCReviewByTagAndStudyForm.SUBMIT_CONFIRM: 'Confirm', 'comment': ''}
        response = self.client.post(self.get_url(), form_data)
        # Correctly creates a DCCReview for this TaggedTrait.
        dcc_review = models.DCCReview.objects.all().latest('created')
        self.assertEqual(self.tagged_trait.dcc_review, dcc_review)
        # The pk session variable is correctly unset.
        session = self.client.session
        self.assertIn('tagged_trait_review_by_tag_and_study_info', session)
        session_info = session['tagged_trait_review_by_tag_and_study_info']
        self.assertNotIn('pk', session_info)
        # Check for success message.
        messages = list(response.wsgi_request._messages)
        self.assertEqual(len(messages), 1)
        self.assertIn('Successfully reviewed', str(messages[0]))
        # Correctly redirects to the next view (remembering that it is a redirect view).
        self.assertRedirects(response, reverse('tags:tagged-traits:dcc-review:next'), target_status_code=302)

    def test_successful_post_with_needs_followup_tagged_trait(self):
        """Posting valid data to the form correctly creates a DCCReview."""
        form_data = {forms.DCCReviewByTagAndStudyForm.SUBMIT_FOLLOWUP: 'Require study followup', 'comment': 'foo'}
        response = self.client.post(self.get_url(), form_data)
        # Correctly creates a DCCReview for this TaggedTrait.
        dcc_review = models.DCCReview.objects.all().latest('created')
        self.assertEqual(self.tagged_trait.dcc_review, dcc_review)
        # The pk session variable is correctly unset.
        session = self.client.session
        self.assertIn('tagged_trait_review_by_tag_and_study_info', session)
        session_info = session['tagged_trait_review_by_tag_and_study_info']
        self.assertNotIn('pk', session_info)
        # Check for success message.
        messages = list(response.wsgi_request._messages)
        self.assertEqual(len(messages), 1)
        self.assertIn('Successfully reviewed', str(messages[0]))
        # Correctly redirects to the next view (remembering that it is a redirect view).
        self.assertRedirects(response, reverse('tags:tagged-traits:dcc-review:next'), target_status_code=302)

    def test_post_bad_data(self):
        """Posting bad data to the form shows a form error and doesn't unset session variables."""
        form_data = {forms.DCCReviewByTagAndStudyForm.SUBMIT_FOLLOWUP: 'Require study followup', 'comment': ''}
        response = self.client.post(self.get_url(), form_data)
        self.assertEqual(response.status_code, 200)
        # Does not create a DCCReview for this TaggedTrait.
        self.assertFalse(hasattr(self.tagged_trait, 'dcc_review'))
        # The pk session variable is not unset.
        session = self.client.session
        self.assertIn('tagged_trait_review_by_tag_and_study_info', session)
        session_info = session['tagged_trait_review_by_tag_and_study_info']
        self.assertIn('pk', session_info)
        self.assertEqual(session_info['pk'], self.tagged_trait.pk)
        # No messages.
        messages = list(response.wsgi_request._messages)
        self.assertEqual(len(messages), 0)

    def test_skip_tagged_trait(self):
        """Skipping a TaggedTrait unsets pk and redirects to the next view."""
        form_data = {forms.DCCReviewByTagAndStudyForm.SUBMIT_SKIP: 'Skip'}
        response = self.client.post(self.get_url(), form_data)
        # Does not create a DCCReview for this TaggedTrait.
        self.assertFalse(hasattr(self.tagged_trait, 'dcc_review'))
        # Session variables are properly set/unset.
        session = self.client.session
        self.assertIn('tagged_trait_review_by_tag_and_study_info', session)
        session_info = session['tagged_trait_review_by_tag_and_study_info']
        self.assertNotIn('pk', session_info)
        self.assertIn('tagged_trait_pks', session_info)
        self.assertNotIn(self.tagged_trait.pk, session_info['tagged_trait_pks'])
        # The redirect view unsets some session variables, so check it at the end.
        self.assertRedirects(response, reverse('tags:tagged-traits:dcc-review:next'), target_status_code=302)

    def test_non_existent_tagged_trait(self):
        """Returns a 404 page if the session varaible pk doesn't exist."""
        self.tagged_trait.delete()
        response = self.client.get(self.get_url())
        self.assertEqual(response.status_code, 404)

    def test_already_reviewed_tagged_trait(self):
        """Shows warning message and does not save review if TaggedTrait is already reviewed."""
        dcc_review = factories.DCCReviewFactory.create(
            tagged_trait=self.tagged_trait,
            status=models.DCCReview.STATUS_FOLLOWUP
        )
        # Now try to review it through the web interface.
        form_data = {forms.DCCReviewByTagAndStudyForm.SUBMIT_CONFIRM: 'Confirm', 'comment': ''}
        response = self.client.post(self.get_url(), form_data)
        # Check session variables.
        self.assertIn('tagged_trait_review_by_tag_and_study_info', self.client.session)
        session_info = self.client.session['tagged_trait_review_by_tag_and_study_info']
        self.assertNotIn('pk', session_info)
        self.assertIn('tagged_trait_pks', session_info)
        self.assertNotIn(self.tagged_trait.pk, session_info['tagged_trait_pks'])
        # Check for success message.
        messages = list(response.wsgi_request._messages)
        self.assertEqual(len(messages), 1)
        self.assertIn('already been reviewed', str(messages[0]))
        # The previous DCCReview was not updated.
        self.assertEqual(self.tagged_trait.dcc_review, dcc_review)
        self.assertRedirects(response, reverse('tags:tagged-traits:dcc-review:next'), target_status_code=302)

    def test_archived_tagged_trait(self):
        """Shows warning message and does not save review if TaggedTrait is archived."""
        self.tagged_trait.archive()
        # Now try to review it through the web interface.
        form_data = {forms.DCCReviewByTagAndStudyForm.SUBMIT_CONFIRM: 'Confirm', 'comment': ''}
        response = self.client.post(self.get_url(), form_data)
        # Check session variables.
        self.assertIn('tagged_trait_review_by_tag_and_study_info', self.client.session)
        session_info = self.client.session['tagged_trait_review_by_tag_and_study_info']
        self.assertNotIn('pk', session_info)
        self.assertIn('tagged_trait_pks', session_info)
        self.assertNotIn(self.tagged_trait.pk, session_info['tagged_trait_pks'])
        # Check for success message.
        messages = list(response.wsgi_request._messages)
        self.assertEqual(len(messages), 1)
        self.assertIn('been archived', str(messages[0]))
        self.assertRedirects(response, reverse('tags:tagged-traits:dcc-review:next'), target_status_code=302)

    def test_already_reviewed_tagged_trait_with_form_error(self):
        """Shows warning message and redirects if TaggedTrait is already reviewed, even if there's a form error."""
        dcc_review = factories.DCCReviewFactory.create(
            tagged_trait=self.tagged_trait,
            status=models.DCCReview.STATUS_CONFIRMED,
            comment=''
        )
        # Now try to review it through the web interface.
        form_data = {forms.DCCReviewByTagAndStudyForm.SUBMIT_FOLLOWUP: 'Require study followup', 'comment': ''}
        response = self.client.post(self.get_url(), form_data)
        # Check session variables.
        self.assertIn('tagged_trait_review_by_tag_and_study_info', self.client.session)
        session_info = self.client.session['tagged_trait_review_by_tag_and_study_info']
        self.assertNotIn('pk', session_info)
        self.assertIn('tagged_trait_pks', session_info)
        self.assertNotIn(self.tagged_trait.pk, session_info['tagged_trait_pks'])
        # Check for success message.
        messages = list(response.wsgi_request._messages)
        self.assertEqual(len(messages), 1)
        self.assertIn('already been reviewed', str(messages[0]))
        # The previous DCCReview was not updated.
        self.assertEqual(self.tagged_trait.dcc_review, dcc_review)
        self.assertRedirects(response, reverse('tags:tagged-traits:dcc-review:next'), target_status_code=302)

    def test_archived_tagged_trait_with_form_error(self):
        """Shows warning message and redirects if TaggedTrait is archived, even if there's a form error."""
        self.tagged_trait.archive()
        # Now try to review it through the web interface.
        form_data = {forms.DCCReviewByTagAndStudyForm.SUBMIT_FOLLOWUP: 'Require study followup', 'comment': ''}
        response = self.client.post(self.get_url(), form_data)
        # Check session variables.
        self.assertIn('tagged_trait_review_by_tag_and_study_info', self.client.session)
        session_info = self.client.session['tagged_trait_review_by_tag_and_study_info']
        self.assertNotIn('pk', session_info)
        self.assertIn('tagged_trait_pks', session_info)
        self.assertNotIn(self.tagged_trait.pk, session_info['tagged_trait_pks'])
        # Check for success message.
        messages = list(response.wsgi_request._messages)
        self.assertEqual(len(messages), 1)
        self.assertIn('been archived', str(messages[0]))
        self.assertRedirects(response, reverse('tags:tagged-traits:dcc-review:next'), target_status_code=302)

    def test_can_skip_already_reviewed_tagged_trait(self):
        """Redirects without a message if an already-reviewed tagged trait is skipped."""
        dcc_review = factories.DCCReviewFactory.create(
            tagged_trait=self.tagged_trait,
            status=models.DCCReview.STATUS_CONFIRMED,
            comment=''
        )
        # Now try to review it through the web interface.
        form_data = {forms.DCCReviewByTagAndStudyForm.SUBMIT_SKIP: 'Skip', 'comment': ''}
        response = self.client.post(self.get_url(), form_data)
        # Check session variables.
        self.assertIn('tagged_trait_review_by_tag_and_study_info', self.client.session)
        session_info = self.client.session['tagged_trait_review_by_tag_and_study_info']
        self.assertNotIn('pk', session_info)
        self.assertIn('tagged_trait_pks', session_info)
        self.assertNotIn(self.tagged_trait.pk, session_info['tagged_trait_pks'])
        # Check that no message was generated.
        messages = list(response.wsgi_request._messages)
        self.assertEqual(len(messages), 0)
        # The previous DCCReview was not updated.
        self.assertEqual(self.tagged_trait.dcc_review, dcc_review)
        self.assertRedirects(response, reverse('tags:tagged-traits:dcc-review:next'), target_status_code=302)

    def test_session_variables_are_not_properly_set_with_get_request(self):
        """Redirects to select view if expected session variable is not set."""
        session = self.client.session
        del session['tagged_trait_review_by_tag_and_study_info']
        session.save()
        response = self.client.get(self.get_url())
        self.assertRedirects(response, reverse('tags:tagged-traits:dcc-review:select'))

    def test_session_variables_are_not_properly_set_with_post_request(self):
        """Redirects to select view if expected session variable is not set."""
        session = self.client.session
        del session['tagged_trait_review_by_tag_and_study_info']
        session.save()
        response = self.client.post(self.get_url(), {})
        self.assertRedirects(response, reverse('tags:tagged-traits:dcc-review:select'))

    def test_session_variable_missing_key_tag_pk_with_get_request(self):
        """Redirects to select view if expected session variable dictionary keys are missing."""
        session = self.client.session
        session['tagged_trait_review_by_tag_and_study_info'].pop('tag_pk')
        session.save()
        response = self.client.get(self.get_url())
        self.assertNotIn('tagged_trait_review_by_tag_and_study_info', self.client.session)
        self.assertRedirects(response, reverse('tags:tagged-traits:dcc-review:select'))

    def test_session_variable_missing_key_study_pk_with_get_request(self):
        """Redirects to select view if expected session variable dictionary keys are missing."""
        session = self.client.session
        session['tagged_trait_review_by_tag_and_study_info'].pop('study_pk')
        session.save()
        response = self.client.get(self.get_url())
        self.assertNotIn('tagged_trait_review_by_tag_and_study_info', self.client.session)
        self.assertRedirects(response, reverse('tags:tagged-traits:dcc-review:select'))

    def test_session_variable_missing_key_tagged_trait_pks_with_get_request(self):
        """Redirects to select view if expected session variable dictionary keys are missing."""
        session = self.client.session
        session['tagged_trait_review_by_tag_and_study_info'].pop('tagged_trait_pks')
        session.save()
        response = self.client.get(self.get_url())
        self.assertNotIn('tagged_trait_review_by_tag_and_study_info', self.client.session)
        self.assertRedirects(response, reverse('tags:tagged-traits:dcc-review:select'))

    def test_session_variable_missing_key_pk_with_get_request(self):
        """Redirects to select view if expected session variable dictionary keys are missing."""
        session = self.client.session
        session['tagged_trait_review_by_tag_and_study_info'].pop('pk')
        session.save()
        response = self.client.get(self.get_url())
        self.assertRedirects(response, reverse('tags:tagged-traits:dcc-review:next'), target_status_code=302)

    def test_session_variable_missing_key_tag_pk_with_post_request(self):
        """Redirects to select view if expected session variable dictionary keys are missing."""
        session = self.client.session
        session['tagged_trait_review_by_tag_and_study_info'].pop('tag_pk')
        session.save()
        response = self.client.post(self.get_url(), {})
        self.assertNotIn('tagged_trait_review_by_tag_and_study_info', self.client.session)
        self.assertRedirects(response, reverse('tags:tagged-traits:dcc-review:select'))

    def test_session_variable_missing_key_study_pk_with_post_request(self):
        """Redirects to select view if expected session variable dictionary keys are missing."""
        session = self.client.session
        session['tagged_trait_review_by_tag_and_study_info'].pop('study_pk')
        session.save()
        response = self.client.post(self.get_url(), {})
        self.assertNotIn('tagged_trait_review_by_tag_and_study_info', self.client.session)
        self.assertRedirects(response, reverse('tags:tagged-traits:dcc-review:select'))

    def test_session_variable_missing_key_tagged_trait_pks_with_post_request(self):
        """Redirects to select view if expected session variable dictionary keys are missing."""
        session = self.client.session
        session['tagged_trait_review_by_tag_and_study_info'].pop('tagged_trait_pks')
        session.save()
        response = self.client.post(self.get_url(), {})
        self.assertNotIn('tagged_trait_review_by_tag_and_study_info', self.client.session)
        self.assertRedirects(response, reverse('tags:tagged-traits:dcc-review:select'))

    def test_session_variable_missing_key_pk_with_post_request(self):
        """Redirects to select view if expected session variable dictionary keys are missing."""
        session = self.client.session
        session['tagged_trait_review_by_tag_and_study_info'].pop('pk')
        session.save()
        response = self.client.post(self.get_url(), {})
        self.assertRedirects(response, reverse('tags:tagged-traits:dcc-review:next'), target_status_code=302)


class DCCReviewByTagAndStudyDCCAnalystTest(DCCReviewByTagAndStudyDCCTestsMixin, DCCAnalystLoginTestCase):

    # Run all tests in DCCReviewByTagAndStudyDCCTestsMixin, as a DCC analyst.
    pass


class DCCReviewByTagAndStudyDCCDeveloperTest(DCCReviewByTagAndStudyDCCTestsMixin, DCCDeveloperLoginTestCase):

    # Run all tests in DCCReviewByTagAndStudyDCCTestsMixin, as a DCC developer.
    pass


class DCCReviewByTagAndStudyOtherUserTest(UserLoginTestCase):

    def get_url(self, *args):
        """Get the url for the view this class is supposed to test."""
        return reverse('tags:tagged-traits:dcc-review:review', args=args)

    def test_forbidden_get_request(self):
        """Returns a response with a forbidden status code for non-DCC users."""
        response = self.client.get(self.get_url())
        self.assertEqual(response.status_code, 403)

    def test_forbidden_post_request(self):
        """Returns a response with a forbidden status code for non-DCC users."""
        response = self.client.post(self.get_url(), {})
        self.assertEqual(response.status_code, 403)

    def test_link_not_in_navbar(self):
        """The link to continue reviewing traits doesn't appear on the home page for non-DCC users."""
        url = reverse('home')
        response = self.client.get(url)
        self.assertEqual(response.status_code, 200)
        self.assertNotContains(response, """<a href="{}">""".format(self.get_url()))


class DCCReviewCreateDCCTestsMixin(object):

    def setUp(self):
        super().setUp()
        self.tagged_trait = factories.TaggedTraitFactory.create()

    def get_url(self, *args):
        """Get the url for the view this class is supposed to test."""
        return reverse('tags:tagged-traits:pk:dcc-review:new', args=args)

    def test_view_success_code(self):
        """View returns successful response code."""
        response = self.client.get(self.get_url(self.tagged_trait.pk))
        self.assertEqual(response.status_code, 200)

    def test_context_data(self):
        """View has appropriate data in the context."""
        response = self.client.get(self.get_url(self.tagged_trait.pk))
        context = response.context
        self.assertIn('form', context)
        self.assertIsInstance(context['form'], forms.DCCReviewForm)
        self.assertIn('tagged_trait', context)
        self.assertEqual(context['tagged_trait'], self.tagged_trait)

    def test_successful_post_with_confirmed_tagged_trait(self):
        """Posting valid data to the form correctly creates a DCCReview."""
        form_data = {forms.DCCReviewForm.SUBMIT_CONFIRM: 'Confirm', 'comment': ''}
        response = self.client.post(self.get_url(self.tagged_trait.pk), form_data)
        self.assertRedirects(response, self.tagged_trait.get_absolute_url())
        # Correctly creates a DCCReview for this TaggedTrait.
        dcc_review = models.DCCReview.objects.all().latest('created')
        self.assertEqual(self.tagged_trait.dcc_review, dcc_review)
        # Check for success message.
        messages = list(response.wsgi_request._messages)
        self.assertEqual(len(messages), 1)
        self.assertIn('Successfully reviewed', str(messages[0]))

    def test_successful_post_with_needs_followup_tagged_trait(self):
        """Posting valid data to the form correctly creates a DCCReview."""
        form_data = {forms.DCCReviewForm.SUBMIT_FOLLOWUP: 'Require study followup', 'comment': 'foo'}
        response = self.client.post(self.get_url(self.tagged_trait.pk), form_data)
        self.assertRedirects(response, self.tagged_trait.get_absolute_url())
        # Correctly creates a DCCReview for this TaggedTrait.
        dcc_review = models.DCCReview.objects.all().latest('created')
        self.assertEqual(self.tagged_trait.dcc_review, dcc_review)
        # Check for success message.
        messages = list(response.wsgi_request._messages)
        self.assertEqual(len(messages), 1)
        self.assertIn('Successfully reviewed', str(messages[0]))

    def test_post_bad_data(self):
        """Posting bad data to the form shows a form error."""
        form_data = {forms.DCCReviewForm.SUBMIT_FOLLOWUP: 'Require study followup', 'comment': ''}
        response = self.client.post(self.get_url(self.tagged_trait.pk), form_data)
        self.assertEqual(response.status_code, 200)
        # Does not create a DCCReview for this TaggedTrait.
        self.assertFalse(hasattr(self.tagged_trait, 'dcc_review'))
        # No messages.
        messages = list(response.wsgi_request._messages)
        self.assertEqual(len(messages), 0)

    def test_get_non_existent_tagged_trait(self):
        """Returns a 404 page with a get request if the tagged trai doesn't exist."""
        url = self.get_url(self.tagged_trait.pk)
        self.tagged_trait.delete()
        response = self.client.get(url)
        self.assertEqual(response.status_code, 404)

    def test_post_non_existent_tagged_trait(self):
        """Returns a 404 page if the session varaible pk doesn't exist."""
        url = self.get_url(self.tagged_trait.pk)
        self.tagged_trait.delete()
        form_data = {forms.DCCReviewForm.SUBMIT_CONFIRM: 'Confirm', 'comment': ''}
        response = self.client.post(url, form_data)
        self.assertEqual(response.status_code, 404)

    def test_get_already_reviewed_tagged_trait(self):
        """Shows warning message and redirects to update page if TaggedTrait is already reviewed."""
        dcc_review = factories.DCCReviewFactory.create(
            tagged_trait=self.tagged_trait,
            status=models.DCCReview.STATUS_FOLLOWUP
        )
        # Now try to review it through the web interface.
        response = self.client.get(self.get_url(self.tagged_trait.pk))
        self.assertRedirects(response, reverse('tags:tagged-traits:pk:dcc-review:update', args=[self.tagged_trait.pk]))
        # Check for warning message.
        messages = list(response.wsgi_request._messages)
        self.assertEqual(len(messages), 1)
        self.assertIn('already been reviewed', str(messages[0]))
        # The previous DCCReview was not updated.
        self.assertEqual(self.tagged_trait.dcc_review, dcc_review)

    def test_post_already_reviewed_tagged_trait(self):
        """Shows warning message and does not save review if TaggedTrait is already reviewed."""
        dcc_review = factories.DCCReviewFactory.create(
            tagged_trait=self.tagged_trait,
            status=models.DCCReview.STATUS_FOLLOWUP
        )
        # Now try to review it through the web interface.
        form_data = {forms.DCCReviewForm.SUBMIT_CONFIRM: 'Confirm', 'comment': ''}
        response = self.client.post(self.get_url(self.tagged_trait.pk), form_data)
        self.assertRedirects(response, reverse('tags:tagged-traits:pk:dcc-review:update', args=[self.tagged_trait.pk]))
        # Check for warning message.
        messages = list(response.wsgi_request._messages)
        self.assertEqual(len(messages), 1)
        self.assertIn('already been reviewed', str(messages[0]))
        # The previous DCCReview was not updated.
        self.assertEqual(self.tagged_trait.dcc_review, dcc_review)

    def test_post_already_reviewed_tagged_trait_with_form_error(self):
        """Shows warning message and redirects if TaggedTrait is already reviewed."""
        dcc_review = factories.DCCReviewFactory.create(
            tagged_trait=self.tagged_trait,
            status=models.DCCReview.STATUS_FOLLOWUP
        )
        # Now try to review it through the web interface.
        form_data = {forms.DCCReviewForm.SUBMIT_FOLLOWUP: 'Confirm', 'comment': ''}
        response = self.client.post(self.get_url(self.tagged_trait.pk), form_data)
        self.assertRedirects(response, reverse('tags:tagged-traits:pk:dcc-review:update', args=[self.tagged_trait.pk]))
        # Check for warning message.
        messages = list(response.wsgi_request._messages)
        self.assertEqual(len(messages), 1)
        self.assertIn('already been reviewed', str(messages[0]))
        # The previous DCCReview was not updated.
        self.assertEqual(self.tagged_trait.dcc_review, dcc_review)

    def test_get_archived_tagged_trait(self):
        """Returns a 404 page with a get request if the tagged trait is archived."""
        self.tagged_trait.archive()
        url = self.get_url(self.tagged_trait.pk)
        response = self.client.get(url)
        self.assertRedirects(response, self.tagged_trait.get_absolute_url())
        messages = list(response.wsgi_request._messages)
        self.assertEqual(len(messages), 1)
        self.assertIn('been archived', str(messages[0]))

    def test_post_archived_tagged_trait(self):
        """Returns a 404 page if the session variable pk doesn't exist."""
        self.tagged_trait.archive()
        url = self.get_url(self.tagged_trait.pk)
        form_data = {forms.DCCReviewForm.SUBMIT_CONFIRM: 'Confirm', 'comment': ''}
        response = self.client.post(url, form_data)
        self.assertRedirects(response, self.tagged_trait.get_absolute_url())
        messages = list(response.wsgi_request._messages)
        self.assertEqual(len(messages), 1)
        self.assertIn('been archived', str(messages[0]))


class DCCReviewCreateDCCAnalystTest(DCCReviewCreateDCCTestsMixin, DCCAnalystLoginTestCase):

    # Run all tests in DCCReviewCreateDCCTestsMixin, as a DCC analyst.
    pass


class DCCReviewCreateDCCDeveloperTest(DCCReviewCreateDCCTestsMixin, DCCDeveloperLoginTestCase):

    # Run all tests in DCCReviewCreateDCCTestsMixin, as a DCC developer.
    pass


class DCCReviewCreateOtherUserTest(UserLoginTestCase):

    def setUp(self):
        super().setUp()
        self.tagged_trait = factories.TaggedTraitFactory.create()

    def get_url(self, *args):
        """Get the url for the view this class is supposed to test."""
        return reverse('tags:tagged-traits:pk:dcc-review:new', args=args)

    def test_forbidden_get_request(self):
        """Returns a response with a forbidden status code for non-DCC users."""
        response = self.client.get(self.get_url(self.tagged_trait.pk))
        self.assertEqual(response.status_code, 403)

    def test_forbidden_post_request(self):
        """Returns a response with a forbidden status code for non-DCC users."""
        response = self.client.post(self.get_url(self.tagged_trait.pk), {})
        self.assertEqual(response.status_code, 403)

    def test_forbidden_get_request_with_existing_review(self):
        """Returns a response with a forbidden status code for non-DCC users."""
        factories.DCCReviewFactory.create(tagged_trait=self.tagged_trait, status=models.DCCReview.STATUS_CONFIRMED)
        response = self.client.get(self.get_url(self.tagged_trait.pk))
        self.assertEqual(response.status_code, 403)

    def test_forbidden_post_request_with_existing_review(self):
        """Returns a response with a forbidden status code for non-DCC users."""
        factories.DCCReviewFactory.create(tagged_trait=self.tagged_trait, status=models.DCCReview.STATUS_CONFIRMED)
        response = self.client.post(self.get_url(self.tagged_trait.pk), {})
        self.assertEqual(response.status_code, 403)


class DCCReviewUpdateDCCTestsMixin(object):

    def setUp(self):
        super().setUp()
        self.tagged_trait = factories.TaggedTraitFactory.create()
        factories.DCCReviewFactory.create(tagged_trait=self.tagged_trait)

    def get_url(self, *args):
        """Get the url for the view this class is supposed to test."""
        return reverse('tags:tagged-traits:pk:dcc-review:update', args=args)

    def test_view_success_code(self):
        """View returns successful response code."""
        response = self.client.get(self.get_url(self.tagged_trait.pk))
        self.assertEqual(response.status_code, 200)

    def test_context_data(self):
        """View has appropriate data in the context."""
        response = self.client.get(self.get_url(self.tagged_trait.pk))
        context = response.context
        self.assertIn('form', context)
        self.assertIsInstance(context['form'], forms.DCCReviewForm)
        self.assertIn('tagged_trait', context)
        self.assertEqual(context['tagged_trait'], self.tagged_trait)

    def test_successful_post_with_confirmed_tagged_trait(self):
        """Posting valid data to the form correctly updates an existing DCCReview."""
        self.tagged_trait.dcc_review.delete()
        factories.DCCReviewFactory.create(tagged_trait=self.tagged_trait, status=models.DCCReview.STATUS_FOLLOWUP)
        form_data = {forms.DCCReviewForm.SUBMIT_CONFIRM: 'Confirm', 'comment': ''}
        response = self.client.post(self.get_url(self.tagged_trait.pk), form_data)
        self.assertRedirects(response, self.tagged_trait.get_absolute_url())
        # Correctly updates the DCCReview for this TaggedTrait.
        self.tagged_trait.dcc_review.refresh_from_db()
        self.assertEqual(self.tagged_trait.dcc_review.status, models.DCCReview.STATUS_CONFIRMED)
        self.assertEqual(self.tagged_trait.dcc_review.comment, '')
        # Check for success message.
        messages = list(response.wsgi_request._messages)
        self.assertEqual(len(messages), 1)
        self.assertIn('Successfully updated', str(messages[0]))

    def test_successful_post_with_needs_followup_tagged_trait(self):
        """Posting valid data to the form correctly updates a DCCReview."""
        comment = 'a new comment'
        form_data = {forms.DCCReviewForm.SUBMIT_FOLLOWUP: 'Confirm', 'comment': comment}
        response = self.client.post(self.get_url(self.tagged_trait.pk), form_data)
        self.assertRedirects(response, self.tagged_trait.get_absolute_url())
        # Correctly updates the DCCReview for this TaggedTrait.
        self.tagged_trait.dcc_review.refresh_from_db()
        self.assertEqual(self.tagged_trait.dcc_review.status, models.DCCReview.STATUS_FOLLOWUP)
        self.assertEqual(self.tagged_trait.dcc_review.comment, comment)
        # Check for success message.
        messages = list(response.wsgi_request._messages)
        self.assertEqual(len(messages), 1)
        self.assertIn('Successfully updated', str(messages[0]))

    def test_post_bad_data(self):
        """Posting bad data to the form shows a form error."""
        existing_review = self.tagged_trait.dcc_review
        form_data = {forms.DCCReviewForm.SUBMIT_FOLLOWUP: 'Require study followup', 'comment': ''}
        response = self.client.post(self.get_url(self.tagged_trait.pk), form_data)
        self.assertEqual(response.status_code, 200)
        # Does not update the DCCReview for this TaggedTrait.
        self.tagged_trait.dcc_review.refresh_from_db()
        self.assertEqual(self.tagged_trait.dcc_review, existing_review)
        # No messages.
        messages = list(response.wsgi_request._messages)
        self.assertEqual(len(messages), 0)

    def test_get_non_existent_tagged_trait(self):
        """GET returns a 404 page if the tagged trait doesn't exist."""
        url = self.get_url(self.tagged_trait.pk)
        self.tagged_trait.hard_delete()
        response = self.client.get(url)
        self.assertEqual(response.status_code, 404)

    def test_post_non_existent_tagged_trait(self):
        """POST returns a 404 page if the tagged trait doesn't exist."""
        url = self.get_url(self.tagged_trait.pk)
        self.tagged_trait.hard_delete()
        form_data = {forms.DCCReviewForm.SUBMIT_CONFIRM: 'Confirm', 'comment': ''}
        response = self.client.post(url, form_data)
        self.assertEqual(response.status_code, 404)

    def test_get_nonexistent_dcc_review(self):
        """GET redirects to the create view with a warning if the DCCReview doesn't exist."""
        self.tagged_trait.dcc_review.delete()
        response = self.client.get(self.get_url(self.tagged_trait.pk))
        self.assertRedirects(response, reverse('tags:tagged-traits:pk:dcc-review:new', args=[self.tagged_trait.pk]))
        messages = list(response.wsgi_request._messages)
        self.assertEqual(len(messages), 1)
        self.assertIn('has not been reviewed yet', str(messages[0]))

    def test_post_nonexistent_dcc_review(self):
        """POST redirects to the create view with a warning if the DCCReview doesn't exist."""
        self.tagged_trait.dcc_review.delete()
        response = self.client.get(self.get_url(self.tagged_trait.pk))
        self.assertRedirects(response, reverse('tags:tagged-traits:pk:dcc-review:new', args=[self.tagged_trait.pk]))
        messages = list(response.wsgi_request._messages)
        self.assertEqual(len(messages), 1)
        self.assertIn('has not been reviewed yet', str(messages[0]))

<<<<<<< HEAD
    def test_cant_get_dcc_review_if_study_has_responded(self):
        """Posting data redirects with a message if the study has responded."""
        self.tagged_trait.dcc_review.delete()
        dcc_review = factories.DCCReviewFactory.create(tagged_trait=self.tagged_trait,
                                                       status=models.DCCReview.STATUS_FOLLOWUP)
        factories.StudyResponseFactory.create(dcc_review=dcc_review)
        form_data = {forms.DCCReviewForm.SUBMIT_CONFIRM: 'Confirm', 'comment': ''}
        response = self.client.post(self.get_url(self.tagged_trait.pk), form_data)
        self.assertRedirects(response, self.tagged_trait.get_absolute_url())
        # Did not update the DCCReview for this TaggedTrait.
        self.tagged_trait.dcc_review.refresh_from_db()
        self.assertEqual(self.tagged_trait.dcc_review.status, models.DCCReview.STATUS_FOLLOWUP)
        # Check for error message.
        messages = list(response.wsgi_request._messages)
        self.assertEqual(len(messages), 1)
        self.assertIn('Oops!', str(messages[0]))

    def test_get_redirect_if_study_has_responded(self):
        """Loading the page redirects with a message if the study has responded."""
        self.tagged_trait.dcc_review.delete()
        dcc_review = factories.DCCReviewFactory.create(tagged_trait=self.tagged_trait,
                                                       status=models.DCCReview.STATUS_FOLLOWUP)
        factories.StudyResponseFactory.create(dcc_review=dcc_review)
        response = self.client.get(self.get_url(self.tagged_trait.pk))
        self.assertRedirects(response, self.tagged_trait.get_absolute_url())
        # Check for error message.
        messages = list(response.wsgi_request._messages)
        self.assertEqual(len(messages), 1)
        self.assertIn('Oops!', str(messages[0]))
=======
    def test_get_archived_tagged_trait(self):
        """GET redirects to detail page if the tagged trait is archived."""
        self.tagged_trait.archive()
        url = self.get_url(self.tagged_trait.pk)
        response = self.client.get(url)
        self.assertRedirects(response, self.tagged_trait.get_absolute_url())
        messages = list(response.wsgi_request._messages)
        self.assertEqual(len(messages), 1)
        self.assertIn('archived', str(messages[0]))

    def test_post_archived_tagged_trait(self):
        """POST redirects to detail page if the tagged trait is archived."""
        self.tagged_trait.archive()
        url = self.get_url(self.tagged_trait.pk)
        form_data = {forms.DCCReviewForm.SUBMIT_CONFIRM: 'Confirm', 'comment': ''}
        response = self.client.post(url, form_data)
        self.assertRedirects(response, self.tagged_trait.get_absolute_url())
        messages = list(response.wsgi_request._messages)
        self.assertEqual(len(messages), 1)
        self.assertIn('archived', str(messages[0]))
>>>>>>> 55d0b48f


class DCCReviewUpdateDCCAnalystTest(DCCReviewUpdateDCCTestsMixin, DCCAnalystLoginTestCase):

    # Run all tests in DCCReviewDCCTestsMixin, as a DCC analyst.
    pass


class DCCReviewUpdateDCCDeveloperTest(DCCReviewUpdateDCCTestsMixin, DCCDeveloperLoginTestCase):

    # Run all tests in DCCReviewDCCTestsMixin, as a DCC developer.
    pass


class DCCReviewUpdateOtherUserTest(UserLoginTestCase):

    def setUp(self):
        super().setUp()
        self.tagged_trait = factories.TaggedTraitFactory.create()
        factories.DCCReviewFactory.create(tagged_trait=self.tagged_trait)

    def get_url(self, *args):
        """Get the url for the view this class is supposed to test."""
        return reverse('tags:tagged-traits:pk:dcc-review:update', args=args)

    def test_forbidden_get_request(self):
        """Returns a response with a forbidden status code for non-DCC users."""
        response = self.client.get(self.get_url(self.tagged_trait.pk))
        self.assertEqual(response.status_code, 403)

    def test_forbidden_post_request(self):
        """Returns a response with a forbidden status code for non-DCC users."""
        response = self.client.post(self.get_url(self.tagged_trait.pk), {})
        self.assertEqual(response.status_code, 403)


class DCCReviewNeedFollowupCountsPhenotypeTaggerTest(PhenotypeTaggerLoginTestCase):

    def get_url(self, *args):
        """Get the url for the view this class is supposed to test."""
        return reverse('tags:tagged-traits:quality-review', args=args)

    def test_view_success(self):
        """View returns successful response code."""
        response = self.client.get(self.get_url())
        self.assertEqual(response.status_code, 200)

    def test_get_context_data_one_study_with_no_need_followup_traits(self):
        """Counts are correct with no TaggedTraits."""
        response = self.client.get(self.get_url())
        context = response.context
        self.assertIn('grouped_study_tag_counts', context)
        counts = context['grouped_study_tag_counts']
        self.assertEqual(len(counts), 0)

    def test_get_context_data_one_study_one_tagged_trait_with_study_response(self):
        """Count include TaggedTraits that have a study response in the tt_completed_count field."""
        tag = factories.TagFactory.create()
        factories.StudyResponseFactory.create(
            dcc_review__tagged_trait__tag=tag,
            dcc_review__status=models.DCCReview.STATUS_FOLLOWUP,
            dcc_review__tagged_trait__trait__source_dataset__source_study_version__study=self.study
        )
        response = self.client.get(self.get_url())
        context = response.context
        self.assertIn('grouped_study_tag_counts', context)
        counts = context['grouped_study_tag_counts']
        self.assertEqual(len(counts), 1)
        self.assertEqual(counts[0][0]['study_pk'], self.study.pk)
        self.assertEqual(len(counts[0][1]), 1)
        self.assertEqual(counts[0][1][0]['tag_pk'], tag.pk)
        self.assertEqual(counts[0][1][0]['tt_remaining_count'], 0)
        self.assertEqual(counts[0][1][0]['tt_completed_count'], 1)

    def test_get_context_data_one_study_with_one_need_followup_tagged_trait(self):
        """Counts are correct with one TaggedTrait that needs followup."""
        tag = factories.TagFactory.create()
        factories.DCCReviewFactory.create(
            tagged_trait__tag=tag,
            tagged_trait__trait__source_dataset__source_study_version__study=self.study,
            status=models.DCCReview.STATUS_FOLLOWUP
        )
        response = self.client.get(self.get_url())
        context = response.context
        self.assertIn('grouped_study_tag_counts', context)
        counts = context['grouped_study_tag_counts']
        self.assertEqual(len(counts), 1)
        self.assertEqual(counts[0][0]['study_pk'], self.study.pk)
        self.assertEqual(len(counts[0][1]), 1)
        self.assertEqual(counts[0][1][0]['tag_pk'], tag.pk)
        self.assertEqual(counts[0][1][0]['tt_remaining_count'], 1)
        self.assertEqual(counts[0][1][0]['tt_completed_count'], 0)

    def test_get_context_data_one_study_with_two_need_followup_tagged_traits(self):
        """Counts are correct with two TaggedTraits that need followup."""
        tag = factories.TagFactory.create()
        factories.DCCReviewFactory.create_batch(
            2,
            tagged_trait__tag=tag,
            tagged_trait__trait__source_dataset__source_study_version__study=self.study,
            status=models.DCCReview.STATUS_FOLLOWUP
        )
        response = self.client.get(self.get_url())
        context = response.context
        self.assertIn('grouped_study_tag_counts', context)
        counts = context['grouped_study_tag_counts']
        self.assertEqual(len(counts), 1)
        self.assertEqual(counts[0][0]['study_pk'], self.study.pk)
        self.assertEqual(len(counts[0][1]), 1)
        self.assertEqual(counts[0][1][0]['tag_pk'], tag.pk)
        self.assertEqual(counts[0][1][0]['tt_remaining_count'], 2)
        self.assertEqual(counts[0][1][0]['tt_completed_count'], 0)

    def test_get_context_data_one_study_two_tags(self):
        """Counts are correct with one study and two tags."""
        tag1 = factories.TagFactory.create(title='tag1')
        factories.DCCReviewFactory.create_batch(
            2,
            tagged_trait__tag=tag1,
            tagged_trait__trait__source_dataset__source_study_version__study=self.study,
            status=models.DCCReview.STATUS_FOLLOWUP
        )
        tag2 = factories.TagFactory.create(title='tag2')
        factories.DCCReviewFactory.create(
            tagged_trait__tag=tag2,
            tagged_trait__trait__source_dataset__source_study_version__study=self.study,
            status=models.DCCReview.STATUS_FOLLOWUP
        )
        response = self.client.get(self.get_url())
        context = response.context
        self.assertIn('grouped_study_tag_counts', context)
        counts = context['grouped_study_tag_counts']
        self.assertEqual(len(counts), 1)
        self.assertEqual(counts[0][0]['study_pk'], self.study.pk)
        self.assertEqual(len(counts[0][1]), 2)
        self.assertEqual(counts[0][1][0]['tag_pk'], tag1.pk)
        self.assertEqual(counts[0][1][0]['tt_remaining_count'], 2)
        self.assertEqual(counts[0][1][0]['tt_completed_count'], 0)
        self.assertEqual(counts[0][1][1]['tag_pk'], tag2.pk)
        self.assertEqual(counts[0][1][1]['tt_remaining_count'], 1)
        self.assertEqual(counts[0][1][1]['tt_completed_count'], 0)

    def test_get_context_data_two_studies_same_tag(self):
        """Counts are correct with two studies and one tag."""
        # Make sure the second study comes last by appending zzz to the name.
        other_study = StudyFactory.create(i_study_name=self.study.i_study_name + 'zzz')
        self.user.profile.taggable_studies.add(other_study)
        tag = factories.TagFactory.create()
        factories.DCCReviewFactory.create_batch(
            2,
            tagged_trait__tag=tag,
            tagged_trait__trait__source_dataset__source_study_version__study=self.study,
            status=models.DCCReview.STATUS_FOLLOWUP
        )
        factories.DCCReviewFactory.create(
            tagged_trait__tag=tag,
            tagged_trait__trait__source_dataset__source_study_version__study=other_study,
            status=models.DCCReview.STATUS_FOLLOWUP
        )
        response = self.client.get(self.get_url())
        context = response.context
        self.assertIn('grouped_study_tag_counts', context)
        counts = context['grouped_study_tag_counts']
        self.assertEqual(len(counts), 2)
        # Check first study.
        self.assertEqual(counts[0][0]['study_pk'], self.study.pk)
        self.assertEqual(len(counts[0][1]), 1)
        self.assertEqual(counts[0][1][0]['tag_pk'], tag.pk)
        self.assertEqual(counts[0][1][0]['tt_remaining_count'], 2)
        self.assertEqual(counts[0][1][0]['tt_completed_count'], 0)
        # Check second study.
        self.assertEqual(counts[1][0]['study_pk'], other_study.pk)
        self.assertEqual(len(counts[1][1]), 1)
        self.assertEqual(counts[1][1][0]['tag_pk'], tag.pk)
        self.assertEqual(counts[1][1][0]['tt_remaining_count'], 1)
        self.assertEqual(counts[1][1][0]['tt_completed_count'], 0)

    def test_context_excludes_confirmed_trait(self):
        """Count does not include a TaggedTrait that is confirmed."""
        factories.DCCReviewFactory.create(
            tagged_trait__trait__source_dataset__source_study_version__study=self.study,
            status=models.DCCReview.STATUS_CONFIRMED
        )
        response = self.client.get(self.get_url())
        context = response.context
        self.assertIn('grouped_study_tag_counts', context)
        counts = context['grouped_study_tag_counts']
        self.assertEqual(len(counts), 0)

    def test_only_taggable_studies(self):
        """Only studies that the user can tag are included."""
        other_study = StudyFactory.create()
        factories.DCCReviewFactory.create(
            tagged_trait__trait__source_dataset__source_study_version__study=other_study,
            status=models.DCCReview.STATUS_FOLLOWUP
        )
        response = self.client.get(self.get_url())
        context = response.context
        self.assertIn('grouped_study_tag_counts', context)
        counts = context['grouped_study_tag_counts']
        self.assertEqual(len(counts), 0)

    def test_context_does_not_include_tags_with_no_followup_traits(self):
        """Tags are not in context data when they have no TaggedTraits that need followup."""
        tag = factories.TagFactory.create()
        factories.DCCReviewFactory.create(
            tagged_trait__tag=tag,
            tagged_trait__trait__source_dataset__source_study_version__study=self.study,
            status=models.DCCReview.STATUS_FOLLOWUP
        )
        tag2 = factories.TagFactory.create()
        factories.DCCReviewFactory.create(
            tagged_trait__tag=tag2,
            tagged_trait__trait__source_dataset__source_study_version__study=self.study,
            status=models.DCCReview.STATUS_CONFIRMED
        )
        response = self.client.get(self.get_url())
        context = response.context
        self.assertIn('grouped_study_tag_counts', context)
        counts = context['grouped_study_tag_counts']
        self.assertEqual(len(counts), 1)
        self.assertEqual(counts[0][0]['study_pk'], self.study.pk)
        self.assertEqual(len(counts[0][1]), 1)
        self.assertEqual(counts[0][1][0]['tag_pk'], tag.pk)
        self.assertEqual(counts[0][1][0]['tt_remaining_count'], 1)
        self.assertEqual(counts[0][1][0]['tt_completed_count'], 0)

    def test_context_does_not_include_tags_with_no_followup_traits_different_studies(self):
        """Tag for one study is not in context data when they have no TaggedTraits that need followup."""
        other_study = StudyFactory.create(i_study_name=self.study.i_study_name + 'zzz')
        self.user.profile.taggable_studies.add(other_study)
        tag1 = factories.TagFactory.create()
        tag2 = factories.TagFactory.create()
        factories.DCCReviewFactory.create(
            tagged_trait__tag=tag1,
            tagged_trait__trait__source_dataset__source_study_version__study=self.study,
            status=models.DCCReview.STATUS_FOLLOWUP
        )
        factories.DCCReviewFactory.create_batch(
            2,
            tagged_trait__tag=tag2,
            tagged_trait__trait__source_dataset__source_study_version__study=self.study,
            status=models.DCCReview.STATUS_CONFIRMED
        )
        factories.DCCReviewFactory.create(
            tagged_trait__tag=tag1,
            tagged_trait__trait__source_dataset__source_study_version__study=other_study,
            status=models.DCCReview.STATUS_CONFIRMED
        )
        factories.DCCReviewFactory.create_batch(
            2,
            tagged_trait__tag=tag2,
            tagged_trait__trait__source_dataset__source_study_version__study=other_study,
            status=models.DCCReview.STATUS_FOLLOWUP
        )
        response = self.client.get(self.get_url())
        context = response.context
        self.assertIn('grouped_study_tag_counts', context)
        counts = context['grouped_study_tag_counts']
        self.assertEqual(len(counts), 2)
        self.assertEqual(counts[0][0]['study_pk'], self.study.pk)
        self.assertEqual(len(counts[0][1]), 1)
        self.assertEqual(counts[0][1][0]['tag_pk'], tag1.pk)
        self.assertEqual(counts[0][1][0]['tt_remaining_count'], 1)
        self.assertEqual(counts[0][1][0]['tt_completed_count'], 0)
        # Check second study.
        self.assertEqual(counts[1][0]['study_pk'], other_study.pk)
        self.assertEqual(len(counts[1][1]), 1)
        self.assertEqual(counts[1][1][0]['tag_pk'], tag2.pk)
        self.assertEqual(counts[1][1][0]['tt_remaining_count'], 2)
        self.assertEqual(counts[1][1][0]['tt_completed_count'], 0)

    def test_context_with_tagged_traits_with_and_without_responses(self):
        """Counts are correct with a mix of tagged traits that are reviewed or require review."""
        n_confirmed = 15
        n_need_review = 20
        n_review_completed = 32
        tag = factories.TagFactory.create()
        factories.DCCReviewFactory.create_batch(
            n_confirmed,
            tagged_trait__tag=tag,
            tagged_trait__trait__source_dataset__source_study_version__study=self.study,
            status=models.DCCReview.STATUS_CONFIRMED
        )
        factories.DCCReviewFactory.create_batch(
            n_need_review,
            tagged_trait__tag=tag,
            tagged_trait__trait__source_dataset__source_study_version__study=self.study,
            status=models.DCCReview.STATUS_FOLLOWUP
        )
        factories.StudyResponseFactory.create_batch(
            n_review_completed,
            dcc_review__tagged_trait__tag=tag,
            dcc_review__tagged_trait__trait__source_dataset__source_study_version__study=self.study,
            dcc_review__status=models.DCCReview.STATUS_FOLLOWUP
        )
        response = self.client.get(self.get_url())
        context = response.context
        self.assertIn('grouped_study_tag_counts', context)
        counts = context['grouped_study_tag_counts']
        self.assertEqual(len(counts), 1)
        self.assertEqual(counts[0][0]['study_pk'], self.study.pk)
        self.assertEqual(len(counts[0][1]), 1)
        self.assertEqual(counts[0][1][0]['tag_pk'], tag.pk)
        self.assertEqual(counts[0][1][0]['tt_remaining_count'], n_need_review)
        self.assertEqual(counts[0][1][0]['tt_completed_count'], n_review_completed)

    def test_begin_review_button_is_not_present_if_no_tagged_traits_need_review(self):
        tag = factories.TagFactory.create()
        factories.StudyResponseFactory.create_batch(
            2,
            dcc_review__tagged_trait__tag=tag,
            dcc_review__tagged_trait__trait__source_dataset__source_study_version__study=self.study,
            dcc_review__status=models.DCCReview.STATUS_FOLLOWUP
        )
        response = self.client.get(self.get_url())
        self.assertNotContains(response, reverse('tags:tag:study:quality-review', args=[tag.pk, self.study.pk]))
        self.assertContains(response, "Quality review completed")

    def test_begin_review_button_is_present_if_some_tagged_traits_need_review(self):
        tag = factories.TagFactory.create()
        factories.DCCReviewFactory.create_batch(
            2,
            tagged_trait__tag=tag,
            tagged_trait__trait__source_dataset__source_study_version__study=self.study,
            status=models.DCCReview.STATUS_FOLLOWUP
        )
        response = self.client.get(self.get_url())
        self.assertContains(response, reverse('tags:tag:study:quality-review', args=[tag.pk, self.study.pk]))
        self.assertNotContains(response, "Quality review completed")

    def test_navbar_does_not_contain_link(self):
        """Phenotype taggers do see a link to the main quality review page."""
        response = self.client.get(reverse('home'))
        self.assertEqual(response.status_code, 200)
        self.assertContains(response, """<a href="{}">""".format(self.get_url()))


class DCCReviewNeedFollowupCountsDCCAnalystTest(DCCAnalystLoginTestCase):

    def get_url(self, *args):
        """Get the url for the view this class is supposed to test."""
        return reverse('tags:tagged-traits:quality-review', args=args)

    def test_forbidden(self):
        """View returns successful response code."""
        response = self.client.get(self.get_url())
        self.assertEqual(response.status_code, 403)

    def test_navbar_does_not_contain_link(self):
        """DCC analysts do not see a link to the main quality review page."""
        response = self.client.get(reverse('home'))
        self.assertEqual(response.status_code, 200)
        self.assertNotContains(response, """<a href="{}">""".format(self.get_url()))


class DCCReviewNeedFollowupCountsOtherUseTest(UserLoginTestCase):
    def get_url(self, *args):
        """Get the url for the view this class is supposed to test."""
        return reverse('tags:tagged-traits:quality-review', args=args)

    def test_forbidden(self):
        """View returns successful response code."""
        response = self.client.get(self.get_url())
        self.assertEqual(response.status_code, 403)

    def test_navbar_does_not_contain_link(self):
        """Regular users do not see a link to the main quality review page."""
        response = self.client.get(reverse('home'))
        self.assertEqual(response.status_code, 200)
        self.assertNotContains(response, """<a href="{}">""".format(self.get_url()))


class DCCReviewNeedFollowupListMixin(object):
    """Tests to include in all user type test cases for this view."""

    def test_view_with_invalid_study_pk(self):
        """View returns 404 response code when the study pk doesn't exist."""
        response = self.client.get(self.get_url(self.tag.pk, self.study.pk + 1))
        self.assertEqual(response.status_code, 404)

    def test_view_with_invalid_tag_pk(self):
        """View returns 404 response code when the pk doesn't exist."""
        response = self.client.get(self.get_url(self.tag.pk + 1, self.study.pk))
        self.assertEqual(response.status_code, 404)

    def test_context_data(self):
        """View has appropriate data in the context."""
        response = self.client.get(self.get_url(self.tag.pk, self.study.pk))
        context = response.context
        self.assertIn('study', context)
        self.assertIn('tag', context)
        self.assertIn('tagged_trait_table', context)
        self.assertEqual(context['study'], self.study)
        self.assertEqual(context['tag'], self.tag)

    def test_table_class(self):
        """The table class is appropriate."""
        response = self.client.get(self.get_url(self.tag.pk, self.study.pk))
        context = response.context
        self.assertIsInstance(context['tagged_trait_table'], tables.DCCReviewTable)

    def test_view_contains_tagged_traits_that_need_followup(self):
        """Table contains TaggedTraits that need followup."""
        response = self.client.get(self.get_url(self.tag.pk, self.study.pk))
        context = response.context
        table = context['tagged_trait_table']
        self.assertEqual(len(table.data), len(self.dcc_reviews))
        for dcc_review in self.dcc_reviews:
            self.assertIn(dcc_review.tagged_trait, table.data,
                          msg='tagged_trait_table does not contain {}'.format(dcc_review.tagged_trait))

    def test_view_table_does_not_contain_unreviewed_tagged_traits(self):
        """Table does not contains unreviewed TaggedTraits."""
        unreviewed_tagged_trait = factories.TaggedTraitFactory.create(
            tag=self.tag,
            trait__source_dataset__source_study_version__study=self.study
        )
        response = self.client.get(self.get_url(self.tag.pk, self.study.pk))
        context = response.context
        table = context['tagged_trait_table']
        self.assertNotIn(unreviewed_tagged_trait, table.data)
        for dcc_review in self.dcc_reviews:
            self.assertIn(dcc_review.tagged_trait, table.data,
                          msg='tagged_trait_table does not contain {}'.format(dcc_review.tagged_trait))
        self.assertEqual(len(table.data), len(self.dcc_reviews))

    def test_view_works_with_no_matching_tagged_traits(self):
        """Successful response code when there are no TaggedTraits to inclue."""
        other_tag = factories.TagFactory.create()
        response = self.client.get(self.get_url(other_tag.pk, self.study.pk))
        self.assertEqual(response.status_code, 200)
        context = response.context
        self.assertEqual(len(context['tagged_trait_table'].data), 0)

    def test_view_does_not_show_tagged_traits_from_a_different_study(self):
        """Table does not include TaggedTraits from a different study."""
        other_study = StudyFactory.create()
        other_tagged_trait = factories.TaggedTraitFactory.create(
            tag=self.tag, trait__source_dataset__source_study_version__study=other_study)
        factories.DCCReviewFactory.create(tagged_trait=other_tagged_trait, status=models.DCCReview.STATUS_FOLLOWUP)
        response = self.client.get(self.get_url(self.tag.pk, self.study.pk))
        context = response.context
        self.assertNotIn(other_tagged_trait, context['tagged_trait_table'].data)

    def test_view_does_not_show_tagged_traits_from_a_different_tag(self):
        """Table does not contain TaggedTraits from a different tag."""
        other_tag = factories.TagFactory.create()
        other_tagged_trait = factories.TaggedTraitFactory.create(
            tag=other_tag, trait__source_dataset__source_study_version__study=self.study)
        factories.DCCReviewFactory.create(tagged_trait=other_tagged_trait, status=models.DCCReview.STATUS_FOLLOWUP)
        response = self.client.get(self.get_url(self.tag.pk, self.study.pk))
        context = response.context
        self.assertNotIn(other_tagged_trait, context['tagged_trait_table'].data)


class DCCReviewNeedFollowupListPhenotypeTaggerTestCase(DCCReviewNeedFollowupListMixin,
                                                       PhenotypeTaggerLoginTestCase):

    def setUp(self):
        super().setUp()
        self.tag = factories.TagFactory.create()
        self.dcc_reviews = factories.DCCReviewFactory.create_batch(
            10,
            tagged_trait__tag=self.tag,
            tagged_trait__trait__source_dataset__source_study_version__study=self.study,
            status=models.DCCReview.STATUS_FOLLOWUP
        )

    def get_url(self, *args):
        return reverse('tags:tag:study:quality-review', args=args)

    def test_view_success_code(self):
        """View returns successful response code."""
        response = self.client.get(self.get_url(self.tag.pk, self.study.pk))
        self.assertEqual(response.status_code, 200)

    def test_table_class(self):
        """Table class is correct."""
        response = self.client.get(self.get_url(self.tag.pk, self.study.pk))
        self.assertIs(type(response.context['tagged_trait_table']), tables.DCCReviewTableWithStudyResponseButtons)

    def test_forbidden_for_other_study(self):
        """View returns forbidden response code for a study that the user can't tag."""
        other_study = StudyFactory.create()
        response = self.client.get(self.get_url(self.tag.pk, other_study.pk))
        self.assertEqual(response.status_code, 403)

    def test_csrf_token(self):
        """View contains a csrf token when study response buttons are present."""
        response = self.client.get(self.get_url(self.tag.pk, self.study.pk))
        self.assertContains(response, "name='csrfmiddlewaretoken'")

    def test_buttons_for_need_followup_tagged_trait(self):
        """Buttons are shown for TaggedTraits that need followup and have no StudyResponse."""
        models.TaggedTrait.objects.hard_delete()
        dcc_review = factories.DCCReviewFactory.create(
            tagged_trait__tag=self.tag,
            tagged_trait__trait__source_dataset__source_study_version__study=self.study,
            status=models.DCCReview.STATUS_FOLLOWUP
        )
        tagged_trait = dcc_review.tagged_trait
        response = self.client.get(self.get_url(self.tag.pk, self.study.pk))
        expected_url = reverse('tags:tagged-traits:pk:quality-review:remove', args=[tagged_trait.pk])
        self.assertContains(response, expected_url)
        expected_url = reverse('tags:tagged-traits:pk:quality-review:explain', args=[tagged_trait.pk])
        self.assertContains(response, expected_url)

    def test_no_buttons_for_need_followup_tagged_trait_with_agree_response(self):
        """Buttons are not shown for TaggedTraits that need followup and have an "agree" StudyResponse."""
        models.TaggedTrait.objects.hard_delete()
        dcc_review = factories.DCCReviewFactory.create(
            tagged_trait__tag=self.tag,
            tagged_trait__trait__source_dataset__source_study_version__study=self.study,
            status=models.DCCReview.STATUS_FOLLOWUP
        )
        study_response = factories.StudyResponseFactory.create(
            dcc_review=dcc_review,
            status=models.StudyResponse.STATUS_AGREE
        )
        tagged_trait = dcc_review.tagged_trait
        response = self.client.get(self.get_url(self.tag.pk, self.study.pk))
        expected_url = reverse('tags:tagged-traits:pk:quality-review:remove', args=[tagged_trait.pk])
        self.assertNotContains(response, expected_url)
        expected_url = reverse('tags:tagged-traits:pk:quality-review:explain', args=[tagged_trait.pk])
        self.assertNotContains(response, expected_url)

    def test_no_buttons_for_need_followup_tagged_trait_with_disagree_response(self):
        """Buttons are not shown for TaggedTraits that need followup and have a "disagree" StudyResponse."""
        models.TaggedTrait.objects.hard_delete()
        dcc_review = factories.DCCReviewFactory.create(
            tagged_trait__tag=self.tag,
            tagged_trait__trait__source_dataset__source_study_version__study=self.study,
            status=models.DCCReview.STATUS_FOLLOWUP
        )
        study_response = factories.StudyResponseFactory.create(
            dcc_review=dcc_review,
            status=models.StudyResponse.STATUS_DISAGREE
        )
        tagged_trait = dcc_review.tagged_trait
        response = self.client.get(self.get_url(self.tag.pk, self.study.pk))
        expected_url = reverse('tags:tagged-traits:pk:quality-review:remove', args=[tagged_trait.pk])
        self.assertNotContains(response, expected_url)
        expected_url = reverse('tags:tagged-traits:pk:quality-review:explain', args=[tagged_trait.pk])
        self.assertNotContains(response, expected_url)


class DCCReviewNeedFollowupListDCCAnalystTestCase(DCCReviewNeedFollowupListMixin,
                                                  DCCAnalystLoginTestCase):

    def setUp(self):
        super().setUp()
        self.study = StudyFactory.create()
        self.tag = factories.TagFactory.create()
        self.dcc_reviews = factories.DCCReviewFactory.create_batch(
            10,
            tagged_trait__tag=self.tag,
            tagged_trait__trait__source_dataset__source_study_version__study=self.study,
            status=models.DCCReview.STATUS_FOLLOWUP
        )

    def get_url(self, *args):
        return reverse('tags:tag:study:quality-review', args=args)

    def test_table_class(self):
        """Table class is correct."""
        response = self.client.get(self.get_url(self.tag.pk, self.study.pk))
        self.assertIs(type(response.context['tagged_trait_table']), tables.DCCReviewTable)

    def test_view_success_code(self):
        """View returns successful response code."""
        response = self.client.get(self.get_url(self.tag.pk, self.study.pk))
        self.assertEqual(response.status_code, 200)


class DCCReviewNeedFollowupListOtherUserTestCase(UserLoginTestCase):

    def setUp(self):
        super().setUp()
        self.study = StudyFactory.create()
        self.tag = factories.TagFactory.create()
        self.dcc_reviews = factories.DCCReviewFactory.create_batch(
            10,
            tagged_trait__tag=self.tag,
            tagged_trait__trait__source_dataset__source_study_version__study=self.study,
            status=models.DCCReview.STATUS_FOLLOWUP
        )

    def get_url(self, *args):
        return reverse('tags:tag:study:quality-review', args=args)

    def test_forbidden(self):
        """View returns forbidden response code for non-taggers and non-staff."""
        response = self.client.get(self.get_url(self.tag.pk, self.study.pk))
        self.assertEqual(response.status_code, 403)


class StudyResponseCreateAgreeOtherUserTestCase(UserLoginTestCase):

    def setUp(self):
        super().setUp()
        self.tag = factories.TagFactory.create()
        self.tagged_trait = factories.TaggedTraitFactory.create(tag=self.tag)
        factories.DCCReviewFactory.create(tagged_trait=self.tagged_trait, status=models.DCCReview.STATUS_FOLLOWUP)

    def get_url(self, *args):
        return reverse('tags:tagged-traits:pk:quality-review:remove', args=args)

    def test_post_forbidden(self):
        """Returns a 403 forbidden status code for non-taggers."""
        response = self.client.post(self.get_url(self.tagged_trait.pk), {})
        self.assertEqual(response.status_code, 403)

    def test_get_forbidden(self):
        """Returns a 403 forbidden status code for non-taggers."""
        response = self.client.get(self.get_url(self.tagged_trait.pk))
        self.assertEqual(response.status_code, 403)


class StudyResponseCreateAgreePhenotypeTaggerTestCase(PhenotypeTaggerLoginTestCase):

    def setUp(self):
        super().setUp()
        self.tag = factories.TagFactory.create()
        self.tagged_trait = factories.TaggedTraitFactory.create(
            tag=self.tag,
            trait__source_dataset__source_study_version__study=self.study
        )
        factories.DCCReviewFactory.create(tagged_trait=self.tagged_trait, status=models.DCCReview.STATUS_FOLLOWUP)

    def get_url(self, *args):
        return reverse('tags:tagged-traits:pk:quality-review:remove', args=args)

    def test_get_method_not_allowed(self):
        """Returns a method not allowed status code for get requests."""
        response = self.client.get(self.get_url(self.tagged_trait.pk))
        self.assertEqual(response.status_code, 405)

    def test_can_create_study_response(self):
        """Creates a study response as expected."""
        response = self.client.post(self.get_url(self.tagged_trait.pk), {})
        self.assertTrue(hasattr(self.tagged_trait.dcc_review, 'study_response'))
        study_response = self.tagged_trait.dcc_review.study_response
        self.assertEqual(study_response.status, models.StudyResponse.STATUS_AGREE)
        self.assertEqual(study_response.comment, '')
        self.assertRedirects(response, reverse('tags:tag:study:quality-review',
                                               args=[self.tag.pk, self.study.pk]))
        messages = list(response.wsgi_request._messages)
        self.assertEqual(len(messages), 1)
        self.assertFalse('Oops!' in str(messages[0]))

    def test_missing_tagged_trait(self):
        """Returns 404 status with missing tagged trait."""
        response = self.client.post(self.get_url(self.tagged_trait.pk + 1), {})
        self.assertEqual(response.status_code, 404)

    def test_missing_dcc_review(self):
        """Redirects with warning message if DCCReview doesn't exist."""
        self.tagged_trait.dcc_review.delete()
        response = self.client.post(self.get_url(self.tagged_trait.pk), {})
        self.assertRedirects(response, reverse('tags:tag:study:quality-review',
                                               args=[self.tag.pk, self.study.pk]))
        messages = list(response.wsgi_request._messages)
        self.assertEqual(len(messages), 1)
        self.assertTrue('Oops!' in str(messages[0]))
        self.assertTrue('has not been reviewed' in str(messages[0]))

    def test_confirmed_dcc_review(self):
        """Redirects with warning message if DCCReview status is confirmed."""
        self.tagged_trait.dcc_review.delete()
        factories.DCCReviewFactory.create(tagged_trait=self.tagged_trait, status=models.DCCReview.STATUS_CONFIRMED)
        response = self.client.post(self.get_url(self.tagged_trait.pk), {})
        self.assertRedirects(response, reverse('tags:tag:study:quality-review',
                                               args=[self.tag.pk, self.study.pk]))
        self.assertFalse(hasattr(self.tagged_trait.dcc_review, 'study_response'))
        messages = list(response.wsgi_request._messages)
        self.assertEqual(len(messages), 1)
        self.assertTrue('Oops!' in str(messages[0]))
        self.assertTrue('has been confirmed' in str(messages[0]))

    def test_studyresponse_exists(self):
        """Redirects with warning message if a StudyResponse already exists."""
        factories.StudyResponseFactory.create(dcc_review=self.tagged_trait.dcc_review,
                                              status=models.StudyResponse.STATUS_DISAGREE)
        response = self.client.post(self.get_url(self.tagged_trait.pk), {})
        self.assertTrue(hasattr(self.tagged_trait.dcc_review, 'study_response'))
        study_response = self.tagged_trait.dcc_review.study_response
        # Make sure it was not updated.
        self.assertEqual(study_response.status, models.StudyResponse.STATUS_DISAGREE)
        self.assertRedirects(response, reverse('tags:tag:study:quality-review',
                                               args=[self.tag.pk, self.study.pk]))
        messages = list(response.wsgi_request._messages)
        self.assertEqual(len(messages), 1)
        self.assertTrue('Oops!' in str(messages[0]))

    def test_cant_create_study_response_for_other_study_tagged_trait(self):
        """Can't review tagged traits from a different study."""
        # This is a suggested test, but we need to decide on the expected behavior.
        other_tagged_trait = factories.TaggedTraitFactory.create()
        factories.DCCReviewFactory.create(tagged_trait=other_tagged_trait, status=models.DCCReview.STATUS_FOLLOWUP)
        response = self.client.post(self.get_url(other_tagged_trait.pk), {})
        self.assertFalse(hasattr(other_tagged_trait.dcc_review, 'study_response'))
        self.assertEqual(response.status_code, 403)

    def test_adds_user(self):
        """When a StudyResponse is successfully created, it has the appropriate creator."""
        response = self.client.post(self.get_url(self.tagged_trait.pk), {})
        self.assertEqual(self.tagged_trait.dcc_review.study_response.creator, self.user)


class StudyResponseCreateAgreeDCCAnalystTestCase(DCCAnalystLoginTestCase):

    def setUp(self):
        super().setUp()
        self.tag = factories.TagFactory.create()
        self.tagged_trait = factories.TaggedTraitFactory.create(tag=self.tag)
        factories.DCCReviewFactory.create(tagged_trait=self.tagged_trait, status=models.DCCReview.STATUS_FOLLOWUP)

    def get_url(self, *args):
        return reverse('tags:tagged-traits:pk:quality-review:remove', args=args)

    def test_post_forbidden(self):
        """Returns a 403 forbidden status code for non-taggers."""
        response = self.client.post(self.get_url(self.tagged_trait.pk), {})
        self.assertEqual(response.status_code, 403)

    def test_get_forbidden(self):
        """Returns a 403 forbidden status code for non-taggers."""
        response = self.client.get(self.get_url(self.tagged_trait.pk))
        self.assertEqual(response.status_code, 403)


class StudyResponseCreateDisagreeOtherUserTestCase(UserLoginTestCase):

    def setUp(self):
        super().setUp()
        self.tag = factories.TagFactory.create()
        self.tagged_trait = factories.TaggedTraitFactory.create(tag=self.tag)
        factories.DCCReviewFactory.create(tagged_trait=self.tagged_trait, status=models.DCCReview.STATUS_FOLLOWUP)

    def get_url(self, *args):
        return reverse('tags:tagged-traits:pk:quality-review:explain', args=args)

    def test_post_forbidden(self):
        """Returns a 403 forbidden status code for non-taggers."""
        response = self.client.post(self.get_url(self.tagged_trait.pk), {})
        self.assertEqual(response.status_code, 403)

    def test_get_forbidden(self):
        """Returns a 403 forbidden status code for non-taggers."""
        response = self.client.get(self.get_url(self.tagged_trait.pk))
        self.assertEqual(response.status_code, 403)


class StudyResponseCreateDisagreePhenotypeTaggerTestCase(PhenotypeTaggerLoginTestCase):

    def setUp(self):
        super().setUp()
        self.tag = factories.TagFactory.create()
        self.tagged_trait = factories.TaggedTraitFactory.create(
            tag=self.tag,
            trait__source_dataset__source_study_version__study=self.study
        )
        factories.DCCReviewFactory.create(tagged_trait=self.tagged_trait, status=models.DCCReview.STATUS_FOLLOWUP)

    def get_url(self, *args):
        return reverse('tags:tagged-traits:pk:quality-review:explain', args=args)

    def test_view_success(self):
        """View loads correctly."""
        response = self.client.get(self.get_url(self.tagged_trait.pk))
        self.assertEqual(response.status_code, 200)

    def test_context_data(self):
        """Context contains the correct values."""
        response = self.client.get(self.get_url(self.tagged_trait.pk))
        context = response.context
        self.assertIn('tagged_trait', context)
        self.assertEqual(context['tagged_trait'], self.tagged_trait)
        self.assertIn('form', context)
        self.assertIsInstance(context['form'], forms.StudyResponseDisagreeForm)
        self.assertFalse(context['form'].is_bound)

    def test_can_create_study_response(self):
        """Creates a study response as expected."""
        comment = 'a comment'
        response = self.client.post(self.get_url(self.tagged_trait.pk), {'comment': comment})
        self.assertTrue(hasattr(self.tagged_trait.dcc_review, 'study_response'))
        study_response = self.tagged_trait.dcc_review.study_response
        self.assertEqual(study_response.status, models.StudyResponse.STATUS_DISAGREE)
        self.assertEqual(study_response.comment, comment)
        self.assertRedirects(response, reverse('tags:tag:study:quality-review',
                                               args=[self.tag.pk, self.study.pk]))
        messages = list(response.wsgi_request._messages)
        self.assertEqual(len(messages), 1)
        self.assertFalse('Oops!' in str(messages[0]))

    def test_post_invalid_form(self):
        """Posting an invalid form does not create a study response."""
        response = self.client.post(self.get_url(self.tagged_trait.pk), {'comment': ''})
        self.assertEqual(response.status_code, 200)
        self.tagged_trait.refresh_from_db()
        self.assertFalse(hasattr(self.tagged_trait.dcc_review, 'study_response'))
        form = response.context['form']
        self.assertTrue(form.has_error('comment'))

    def test_get_missing_tagged_trait(self):
        """Returns 404 status with missing tagged trait."""
        response = self.client.get(self.get_url(self.tagged_trait.pk + 1))
        self.assertEqual(response.status_code, 404)

    def test_post_missing_tagged_trait(self):
        """Returns 404 status with missing tagged trait."""
        response = self.client.post(self.get_url(self.tagged_trait.pk + 1), {'comment': 'a comment'})
        self.assertEqual(response.status_code, 404)

    def test_get_missing_dcc_review(self):
        """Redirects with warning message if DCCReview doesn't exist."""
        self.tagged_trait.dcc_review.delete()
        response = self.client.get(self.get_url(self.tagged_trait.pk))
        self.assertRedirects(response, reverse('tags:tag:study:quality-review',
                                               args=[self.tag.pk, self.study.pk]))
        messages = list(response.wsgi_request._messages)
        self.assertEqual(len(messages), 1)
        self.assertTrue('Oops!' in str(messages[0]))
        self.assertTrue('has not been reviewed' in str(messages[0]))

    def test_confirmed_dcc_review(self):
        """Redirects with warning message if DCCReview status is confirmed."""
        self.tagged_trait.dcc_review.delete()
        factories.DCCReviewFactory.create(tagged_trait=self.tagged_trait, status=models.DCCReview.STATUS_CONFIRMED)
        response = self.client.post(self.get_url(self.tagged_trait.pk), {})
        self.assertRedirects(response, reverse('tags:tag:study:quality-review',
                                               args=[self.tag.pk, self.study.pk]))
        self.assertFalse(hasattr(self.tagged_trait.dcc_review, 'study_response'))
        messages = list(response.wsgi_request._messages)
        self.assertEqual(len(messages), 1)
        self.assertTrue('Oops!' in str(messages[0]))
        self.assertTrue('has been confirmed' in str(messages[0]))

    def test_get_studyresponse_exists(self):
        """Redirects with warning message if a StudyResponse already exists."""
        factories.StudyResponseFactory.create(dcc_review=self.tagged_trait.dcc_review,
                                              status=models.StudyResponse.STATUS_AGREE)
        response = self.client.get(self.get_url(self.tagged_trait.pk))
        self.assertTrue(hasattr(self.tagged_trait.dcc_review, 'study_response'))
        self.assertRedirects(response, reverse('tags:tag:study:quality-review',
                                               args=[self.tag.pk, self.study.pk]))
        messages = list(response.wsgi_request._messages)
        self.assertEqual(len(messages), 1)
        self.assertTrue('Oops!' in str(messages[0]))

    def test_post_studyresponse_exists(self):
        """Redirects with warning message if a StudyResponse already exists."""
        factories.StudyResponseFactory.create(dcc_review=self.tagged_trait.dcc_review,
                                              status=models.StudyResponse.STATUS_AGREE)
        response = self.client.post(self.get_url(self.tagged_trait.pk), {'comment': 'a comment'})
        self.assertTrue(hasattr(self.tagged_trait.dcc_review, 'study_response'))
        study_response = self.tagged_trait.dcc_review.study_response
        # Make sure it was not updated.
        self.assertEqual(study_response.status, models.StudyResponse.STATUS_AGREE)
        self.assertEqual(study_response.comment, '')
        self.assertRedirects(response, reverse('tags:tag:study:quality-review',
                                               args=[self.tag.pk, self.study.pk]))
        messages = list(response.wsgi_request._messages)
        self.assertEqual(len(messages), 1)
        self.assertTrue('Oops!' in str(messages[0]))

    def test_get_cant_create_study_response_for_other_study_tagged_trait(self):
        """Can't review tagged traits from a different study."""
        # This is a suggested test, but we need to decide on the expected behavior.
        other_tagged_trait = factories.TaggedTraitFactory.create()
        factories.DCCReviewFactory.create(tagged_trait=other_tagged_trait, status=models.DCCReview.STATUS_FOLLOWUP)
        response = self.client.get(self.get_url(other_tagged_trait.pk))
        self.assertFalse(hasattr(other_tagged_trait.dcc_review, 'study_response'))
        self.assertEqual(response.status_code, 403)

    def test_post_cant_create_study_response_for_other_study_tagged_trait(self):
        """Can't review tagged traits from a different study."""
        # This is a suggested test, but we need to decide on the expected behavior.
        other_tagged_trait = factories.TaggedTraitFactory.create()
        factories.DCCReviewFactory.create(tagged_trait=other_tagged_trait, status=models.DCCReview.STATUS_FOLLOWUP)
        response = self.client.post(self.get_url(other_tagged_trait.pk), {})
        self.assertFalse(hasattr(other_tagged_trait.dcc_review, 'study_response'))
        self.assertEqual(response.status_code, 403)

    def test_adds_user(self):
        """When a StudyResponse is successfully created, it has the appropriate creator."""
        response = self.client.post(self.get_url(self.tagged_trait.pk), {'comment': 'a comment', })
        self.assertEqual(self.tagged_trait.dcc_review.study_response.creator, self.user)


class StudyResponseCreateDisagreeDCCAnalystTestCase(DCCAnalystLoginTestCase):

    def setUp(self):
        super().setUp()
        self.tag = factories.TagFactory.create()
        self.tagged_trait = factories.TaggedTraitFactory.create(tag=self.tag)
        factories.DCCReviewFactory.create(tagged_trait=self.tagged_trait, status=models.DCCReview.STATUS_FOLLOWUP)

    def get_url(self, *args):
        return reverse('tags:tagged-traits:pk:quality-review:explain', args=args)

    def test_post_forbidden(self):
        """Returns a 403 forbidden status code for non-taggers."""
        response = self.client.post(self.get_url(self.tagged_trait.pk), {})
        self.assertEqual(response.status_code, 403)

    def test_get_forbidden(self):
        """Returns a 403 forbidden status code for non-taggers."""
        response = self.client.get(self.get_url(self.tagged_trait.pk))
        self.assertEqual(response.status_code, 403)


class TagsLoginRequiredTest(LoginRequiredTestCase):

    def test_tags_login_required(self):
        """All recipes urls redirect to login page if no user is logged in."""
        self.assert_redirect_all_urls('tags')


class TagAutocompleteTest(UserLoginTestCase):
    """Autocomplete view works as expected."""

    def setUp(self):
        super(TagAutocompleteTest, self).setUp()
        self.tags = factories.TagFactory.create_batch(10)

    def get_url(self, *args):
        return reverse('tags:autocomplete')

    def test_view_success_code(self):
        """View returns successful response code."""
        response = self.client.get(self.get_url())
        self.assertEqual(response.status_code, 200)

    def test_returns_all_traits(self):
        """Queryset returns all of the tags with no query (when there are 10, which is the page limit)."""
        url = self.get_url()
        response = self.client.get(url)
        pks = get_autocomplete_view_ids(response)
        self.assertEqual(sorted([tag.pk for tag in self.tags]), sorted(pks))

    def test_proper_tag_in_queryset(self):
        """Queryset returns only the proper tag by title."""
        tag = self.tags[0]
        response = self.client.get(self.get_url(), {'q': tag.title})
        pks = get_autocomplete_view_ids(response)
        self.assertTrue(len(pks) == 1)
        self.assertEqual(tag.pk, pks[0])

    def test_proper_tag_in_queryset_upper_case(self):
        """Queryset returns only the proper tag by title when query is in upper case."""
        tag = self.tags[0]
        response = self.client.get(self.get_url(), {'q': tag.title.upper()})
        pks = get_autocomplete_view_ids(response)
        self.assertTrue(len(pks) == 1)
        self.assertEqual(tag.pk, pks[0])

    def test_proper_tag_in_queryset_lower_case(self):
        """Queryset returns only the proper tag by title when query is in lower case."""
        tag = self.tags[0]
        response = self.client.get(self.get_url(), {'q': tag.title.lower()})
        pks = get_autocomplete_view_ids(response)
        self.assertTrue(len(pks) == 1)
        self.assertEqual(tag.pk, pks[0])

    def test_proper_tag_in_queryset_partial_query(self):
        """The results contain the desired trait when a single letter is used for the query."""
        tag = self.tags[0]
        response = self.client.get(self.get_url(), {'q': tag.title[0]})
        pks = get_autocomplete_view_ids(response)
        self.assertTrue(len(pks) >= 1)
        self.assertIn(tag.pk, pks)<|MERGE_RESOLUTION|>--- conflicted
+++ resolved
@@ -288,16 +288,9 @@
         response = self.client.get(self.get_url(tagged_trait.pk))
         self.assertNotContains(response, reverse('tags:tagged-traits:pk:delete', kwargs={'pk': tagged_trait.pk}))
 
-<<<<<<< HEAD
-    def test_disabled_delete_button_for_reviewed_tagged_trait(self):
-        """A phenotype tagger sees a disabled button to delete the tagged trait."""
-        factories.DCCReviewFactory.create(tagged_trait=self.tagged_trait, status=models.DCCReview.STATUS_FOLLOWUP)
-=======
     def test_no_delete_button_for_needfollowup_reviewed_tagged_trait(self):
         """A phenotype tagger sees no button to delete the tagged trait."""
-        factories.DCCReviewFactory.create(tagged_trait=self.tagged_trait, status=models.DCCReview.STATUS_FOLLOWUP,
-                                          comment='foo')
->>>>>>> 55d0b48f
+        factories.DCCReviewFactory.create(tagged_trait=self.tagged_trait, status=models.DCCReview.STATUS_FOLLOWUP)
         response = self.client.get(self.get_url(self.tagged_trait.pk))
         self.assertNotContains(response, reverse('tags:tagged-traits:pk:delete', kwargs={'pk': self.tagged_trait.pk}))
 
@@ -307,26 +300,12 @@
         response = self.client.get(self.get_url(self.tagged_trait.pk))
         self.assertNotContains(response, reverse('tags:tagged-traits:pk:delete', kwargs={'pk': self.tagged_trait.pk}))
 
-<<<<<<< HEAD
-=======
     def test_no_delete_button_for_archived_tagged_trait(self):
         """Delete button doesn't show up for archived tagged trait."""
         self.tagged_trait.archive()
         response = self.client.get(self.get_url(self.tagged_trait.pk))
         self.assertNotContains(response, reverse('tags:tagged-traits:pk:delete', kwargs={'pk': self.tagged_trait.pk}))
 
-    def test_dcc_review_info(self):
-        """A phenotype tagger does see DCC review info on this detail page."""
-        dcc_review = factories.DCCReviewFactory.create(
-            tagged_trait=self.tagged_trait,
-            status=models.DCCReview.STATUS_FOLLOWUP,
-            comment='dcc test comment'
-        )
-        response = self.client.get(self.get_url(self.tagged_trait.pk))
-        self.assertContains(response, dcc_review.get_status_display())
-        self.assertContains(response, dcc_review.comment)
-
->>>>>>> 55d0b48f
     def test_unreviewed_tagged_trait_missing_link_to_review(self):
         """An unreviewed tagged trait does not include a link to review for Phenotype taggers."""
         response = self.client.get(self.get_url(self.tagged_trait.pk))
@@ -502,16 +481,9 @@
         response = self.client.get(self.get_url(self.tagged_trait.pk))
         self.assertContains(response, reverse('tags:tagged-traits:pk:delete', kwargs={'pk': self.tagged_trait.pk}))
 
-<<<<<<< HEAD
-    def test_disabled_delete_button_for_reviewed_tagged_trait(self):
-        """A phenotype tagger sees a disabled button to delete the tagged trait."""
-        factories.DCCReviewFactory.create(tagged_trait=self.tagged_trait, status=models.DCCReview.STATUS_FOLLOWUP)
-=======
     def test_no_delete_button_for_needfollowup_reviewed_tagged_trait(self):
         """A phenotype tagger sees no button to delete the tagged trait."""
-        factories.DCCReviewFactory.create(tagged_trait=self.tagged_trait, status=models.DCCReview.STATUS_FOLLOWUP,
-                                          comment='foo')
->>>>>>> 55d0b48f
+        factories.DCCReviewFactory.create(tagged_trait=self.tagged_trait, status=models.DCCReview.STATUS_FOLLOWUP)
         response = self.client.get(self.get_url(self.tagged_trait.pk))
         self.assertNotContains(response, reverse('tags:tagged-traits:pk:delete', kwargs={'pk': self.tagged_trait.pk}))
 
@@ -521,26 +493,12 @@
         response = self.client.get(self.get_url(self.tagged_trait.pk))
         self.assertNotContains(response, reverse('tags:tagged-traits:pk:delete', kwargs={'pk': self.tagged_trait.pk}))
 
-<<<<<<< HEAD
-=======
     def test_no_delete_button_for_archived_tagged_trait(self):
         """Delete button doesn't show up for archived tagged trait."""
         self.tagged_trait.archive()
         response = self.client.get(self.get_url(self.tagged_trait.pk))
         self.assertNotContains(response, reverse('tags:tagged-traits:pk:delete', kwargs={'pk': self.tagged_trait.pk}))
 
-    def test_dcc_review_info(self):
-        """A DCC analyst does see DCC review info on this detail page."""
-        dcc_review = factories.DCCReviewFactory.create(
-            tagged_trait=self.tagged_trait,
-            status=models.DCCReview.STATUS_FOLLOWUP,
-            comment='dcc test comment'
-        )
-        response = self.client.get(self.get_url(self.tagged_trait.pk))
-        self.assertContains(response, dcc_review.get_status_display())
-        self.assertContains(response, dcc_review.comment)
-
->>>>>>> 55d0b48f
     def test_context_with_unreviewed_trait(self):
         """The context contains the proper flags for the add/update review buttons."""
         response = self.client.get(self.get_url(self.tagged_trait.pk))
@@ -562,7 +520,6 @@
         """The context contains the proper flags for the add/update review buttons."""
         factories.DCCReviewFactory.create(tagged_trait=self.tagged_trait, status=models.DCCReview.STATUS_CONFIRMED)
         response = self.client.get(self.get_url(self.tagged_trait.pk))
-<<<<<<< HEAD
         context = response.context
         self.assertIn('show_quality_review_panel', context)
         self.assertTrue(context['show_quality_review_panel'])
@@ -599,19 +556,6 @@
         dcc_review = factories.DCCReviewFactory.create(tagged_trait=self.tagged_trait,
                                                        status=models.DCCReview.STATUS_FOLLOWUP)
         factories.StudyResponseFactory.create(dcc_review=dcc_review)
-=======
-        self.assertContains(response, reverse('tags:tagged-traits:pk:dcc-review:new', args=[self.tagged_trait.pk]))
-
-    def test_archived_tagged_trait_missing_link_to_review(self):
-        """An archived tagged trait does not include a link to review for DCC users."""
-        self.tagged_trait.archive()
-        response = self.client.get(self.get_url(self.tagged_trait.pk))
-        self.assertNotContains(response, reverse('tags:tagged-traits:pk:dcc-review:new', args=[self.tagged_trait.pk]))
-
-    def test_context_with_reviewed_trait(self):
-        """The context contains the proper flags when the tagged trait has been reviewed.."""
-        factories.DCCReviewFactory.create(tagged_trait=self.tagged_trait)
->>>>>>> 55d0b48f
         response = self.client.get(self.get_url(self.tagged_trait.pk))
         context = response.context
         self.assertIn('show_quality_review_panel', context)
@@ -626,6 +570,12 @@
         self.assertTrue(context['show_needs_followup_status'])
         self.assertIn('show_study_response_status', context)
         self.assertTrue(context['show_study_response_status'])
+
+    def test_archived_tagged_trait_missing_link_to_review(self):
+        """An archived tagged trait does not include a link to review for DCC users."""
+        self.tagged_trait.archive()
+        response = self.client.get(self.get_url(self.tagged_trait.pk))
+        self.assertNotContains(response, reverse('tags:tagged-traits:pk:dcc-review:new', args=[self.tagged_trait.pk]))
 
     def test_unreviewed_tagged_trait_includes_link_to_review(self):
         """An unreviewed tagged trait includes a link to review for DCC users."""
@@ -1143,30 +1093,18 @@
         self.assertEqual(len(messages), 1)
         self.assertIn(views.CONFIRMED_TAGGED_TRAIT_DELETE_ERROR_MESSAGE, str(messages[0]))
 
-<<<<<<< HEAD
-    def test_needs_followup_tagged_trait_get_request_redirects_before_confirmation_view(self):
-        """Redirect when trying to delete a TaggedTrait that was reviewed with needs followup."""
-        dcc_review = factories.DCCReviewFactory.create(tagged_trait=self.tagged_trait,
-=======
     def test_needs_followup_tagged_trait_get_request_reaches_confirmation_view(self):
         """Confirmation view has success code when trying to delete a needs followup reviewed TaggedTrait."""
-        dcc_review = factories.DCCReviewFactory.create(tagged_trait=self.tagged_trait, comment='foo',
->>>>>>> 55d0b48f
-                                                       status=models.DCCReview.STATUS_FOLLOWUP)
+        dcc_review = factories.DCCReviewFactory.create(
+            tagged_trait=self.tagged_trait, status=models.DCCReview.STATUS_FOLLOWUP)
         response = self.client.get(self.get_url(self.tagged_trait.pk))
         self.assertEqual(response.status_code, 200)
         # Make sure it wasn't deleted.
         self.assertIn(self.tagged_trait, models.TaggedTrait.objects.all())
 
-<<<<<<< HEAD
-    def test_cannot_delete_a_reviewed_trait(self):
-        """Cannot delete a TaggedTrait that was reviewed with needs followup."""
-        dcc_review = factories.DCCReviewFactory.create(tagged_trait=self.tagged_trait,
-=======
     def test_archives_need_followup(self):
         """Archives a TaggedTrait that was reviewed with needs followup."""
-        dcc_review = factories.DCCReviewFactory.create(tagged_trait=self.tagged_trait, comment='foo',
->>>>>>> 55d0b48f
+        dcc_review = factories.DCCReviewFactory.create(tagged_trait=self.tagged_trait,
                                                        status=models.DCCReview.STATUS_FOLLOWUP)
         response = self.client.post(self.get_url(self.tagged_trait.pk), {'submit': ''})
         self.assertEqual(response.status_code, 302)
@@ -1301,103 +1239,6 @@
         response = self.client.get(self.get_url(self.tagged_trait.pk))
         self.assertEqual(response.status_code, 200)
 
-<<<<<<< HEAD
-    def test_confirmed_tagged_trait_get_request_redirects_before_confirmation_view(self):
-        """Cannot delete a TaggedTrait that has been confirmed by the DCC."""
-        dcc_review = factories.DCCReviewFactory.create(tagged_trait=self.tagged_trait,
-                                                       status=models.DCCReview.STATUS_CONFIRMED)
-        response = self.client.get(self.get_url(self.tagged_trait.pk))
-        self.assertEqual(response.status_code, 302)
-        # Make sure it wasn't deleted.
-        self.assertIn(self.tagged_trait, models.TaggedTrait.objects.all())
-        messages = list(response.wsgi_request._messages)
-        self.assertEqual(len(messages), 1)
-        self.assertIn(views.REVIEWED_TAGGED_TRAIT_DELETE_ERROR_MESSAGE, str(messages[0]))
-
-    def test_cannot_delete_a_confirmed_trait(self):
-        """Cannot delete a TaggedTrait that has been confirmed by the DCC."""
-        dcc_review = factories.DCCReviewFactory.create(tagged_trait=self.tagged_trait,
-                                                       status=models.DCCReview.STATUS_CONFIRMED)
-        response = self.client.post(self.get_url(self.tagged_trait.pk), {'submit': ''})
-        self.assertEqual(response.status_code, 302)
-        # Make sure it wasn't deleted.
-        self.assertIn(self.tagged_trait, models.TaggedTrait.objects.all())
-        messages = list(response.wsgi_request._messages)
-        self.assertEqual(len(messages), 1)
-        self.assertIn(views.REVIEWED_TAGGED_TRAIT_DELETE_ERROR_MESSAGE, str(messages[0]))
-
-    def test_needs_followup_tagged_trait_get_request_redirects_before_confirmation_view(self):
-        """Redirect when trying to delete a TaggedTrait that was reviewed with needs followup."""
-        dcc_review = factories.DCCReviewFactory.create(tagged_trait=self.tagged_trait,
-                                                       status=models.DCCReview.STATUS_FOLLOWUP)
-        response = self.client.get(self.get_url(self.tagged_trait.pk))
-        self.assertEqual(response.status_code, 302)
-        # Make sure it wasn't deleted.
-        self.assertIn(self.tagged_trait, models.TaggedTrait.objects.all())
-        messages = list(response.wsgi_request._messages)
-        self.assertEqual(len(messages), 1)
-        self.assertIn(views.REVIEWED_TAGGED_TRAIT_DELETE_ERROR_MESSAGE, str(messages[0]))
-
-    def test_cannot_delete_a_reviewed_trait(self):
-        """Cannot delete a TaggedTrait that was reviewed with needs followup."""
-        dcc_review = factories.DCCReviewFactory.create(tagged_trait=self.tagged_trait,
-                                                       status=models.DCCReview.STATUS_FOLLOWUP)
-        response = self.client.post(self.get_url(self.tagged_trait.pk), {'submit': ''})
-        self.assertEqual(response.status_code, 302)
-        # Make sure it wasn't deleted.
-        self.assertIn(self.tagged_trait, models.TaggedTrait.objects.all())
-        messages = list(response.wsgi_request._messages)
-        self.assertEqual(len(messages), 1)
-        self.assertIn(views.REVIEWED_TAGGED_TRAIT_DELETE_ERROR_MESSAGE, str(messages[0]))
-
-    def test_next_url(self):
-        """next_url in context matches the starting url."""
-        starting_url = reverse('trait_browser:source:traits:detail', args=[self.trait.pk])
-        url_with_next = self.get_url(self.tagged_trait.pk) + '?next={}'.format(starting_url)
-        response = self.client.get(url_with_next)
-        context = response.context
-        self.assertEqual(context['next_url'], starting_url)
-
-    def test_success_url_sourcetraitdetail(self):
-        """Redirects to the source trait detail page as expected."""
-        starting_url = reverse('trait_browser:source:traits:detail', args=[self.trait.pk])
-        url_with_next = self.get_url(self.tagged_trait.pk) + '?next={}'.format(starting_url)
-        response = self.client.post(url_with_next, {'submit': ''})
-        self.assertRedirects(response, starting_url)
-
-    def test_success_url_taggedtraitdetail(self):
-        """Redirects to the TaggedTraitByTagAndStudyList view as expected."""
-        starting_url = reverse('tags:tagged-traits:pk:detail', args=[self.tagged_trait.pk])
-        tag_study_list_url = reverse(
-            'tags:tag:study:list',
-            kwargs={'pk_study': self.trait.source_dataset.source_study_version.study.pk,
-                    'pk': self.tag.pk}
-        )
-        url_with_next = self.get_url(self.tagged_trait.pk) + '?next={}'.format(starting_url)
-        response = self.client.post(url_with_next, {'submit': ''})
-        self.assertRedirects(response, tag_study_list_url)
-
-    def test_success_url_profile(self):
-        """Redirects to the profile page as expected."""
-        starting_url = reverse('profiles:profile')
-        url_with_next = self.get_url(self.tagged_trait.pk) + '?next={}'.format(starting_url)
-        response = self.client.post(url_with_next, {'submit': ''})
-        self.assertRedirects(response, starting_url)
-
-    def test_success_url_no_starting_url(self):
-        """Redirects to the profile page as expected."""
-        tag_study_list_url = reverse(
-            'tags:tag:study:list',
-            kwargs={'pk_study': self.trait.source_dataset.source_study_version.study.pk,
-                    'pk': self.tag.pk}
-        )
-        response = self.client.post(self.get_url(self.tagged_trait.pk), {'submit': ''})
-        self.assertRedirects(response, tag_study_list_url)
-
-
-class TaggedTraitCreateByTagTest(PhenotypeTaggerLoginTestCase):
-=======
->>>>>>> 55d0b48f
 
 class TaggedTraitCreateByTagTestsMixin(object):
 
@@ -3328,7 +3169,27 @@
         self.assertEqual(len(messages), 1)
         self.assertIn('has not been reviewed yet', str(messages[0]))
 
-<<<<<<< HEAD
+    def test_get_archived_tagged_trait(self):
+        """GET redirects to detail page if the tagged trait is archived."""
+        self.tagged_trait.archive()
+        url = self.get_url(self.tagged_trait.pk)
+        response = self.client.get(url)
+        self.assertRedirects(response, self.tagged_trait.get_absolute_url())
+        messages = list(response.wsgi_request._messages)
+        self.assertEqual(len(messages), 1)
+        self.assertIn('archived', str(messages[0]))
+
+    def test_post_archived_tagged_trait(self):
+        """POST redirects to detail page if the tagged trait is archived."""
+        self.tagged_trait.archive()
+        url = self.get_url(self.tagged_trait.pk)
+        form_data = {forms.DCCReviewForm.SUBMIT_CONFIRM: 'Confirm', 'comment': ''}
+        response = self.client.post(url, form_data)
+        self.assertRedirects(response, self.tagged_trait.get_absolute_url())
+        messages = list(response.wsgi_request._messages)
+        self.assertEqual(len(messages), 1)
+        self.assertIn('archived', str(messages[0]))
+
     def test_cant_get_dcc_review_if_study_has_responded(self):
         """Posting data redirects with a message if the study has responded."""
         self.tagged_trait.dcc_review.delete()
@@ -3358,28 +3219,6 @@
         messages = list(response.wsgi_request._messages)
         self.assertEqual(len(messages), 1)
         self.assertIn('Oops!', str(messages[0]))
-=======
-    def test_get_archived_tagged_trait(self):
-        """GET redirects to detail page if the tagged trait is archived."""
-        self.tagged_trait.archive()
-        url = self.get_url(self.tagged_trait.pk)
-        response = self.client.get(url)
-        self.assertRedirects(response, self.tagged_trait.get_absolute_url())
-        messages = list(response.wsgi_request._messages)
-        self.assertEqual(len(messages), 1)
-        self.assertIn('archived', str(messages[0]))
-
-    def test_post_archived_tagged_trait(self):
-        """POST redirects to detail page if the tagged trait is archived."""
-        self.tagged_trait.archive()
-        url = self.get_url(self.tagged_trait.pk)
-        form_data = {forms.DCCReviewForm.SUBMIT_CONFIRM: 'Confirm', 'comment': ''}
-        response = self.client.post(url, form_data)
-        self.assertRedirects(response, self.tagged_trait.get_absolute_url())
-        messages = list(response.wsgi_request._messages)
-        self.assertEqual(len(messages), 1)
-        self.assertIn('archived', str(messages[0]))
->>>>>>> 55d0b48f
 
 
 class DCCReviewUpdateDCCAnalystTest(DCCReviewUpdateDCCTestsMixin, DCCAnalystLoginTestCase):
